--- conflicted
+++ resolved
@@ -18,13 +18,8 @@
 ///
 pub const DEFAULT_BOOTSTRAP: &[&str] = &[
     "/ip4/182.140.244.159/udp/8899/quic-v1/p2p/12D3KooWEFUVBFL7g2Jtn4J9A49GvAY3D4y6iGjXU2Z7z8R62f8B",
-<<<<<<< HEAD
-    "/ip4/182.140.244.167/tcp/8866/p2p/12D3KooWFQ6ifytHCU6EC2qFFebm6UMzLQN3NWz3XwbzSTD5V1xT",
+    // "/ip4/182.140.244.167/tcp/8866/p2p/12D3KooWFQ6ifytHCU6EC2qFFebm6UMzLQN3NWz3XwbzSTD5V1xT",
     "/ip4/182.140.244.156/tcp/8866/p2p/12D3KooWAvfMdfWBxu2Td8K9Cn1nsVRjAq3zfVBmMd7rgSv4Tcn1"
-=======
-    "/ip4/182.140.244.167/udp/8899/quic-v1/p2p/12D3KooWFQ6ifytHCU6EC2qFFebm6UMzLQN3NWz3XwbzSTD5V1xT",
-    "/ip4/182.140.244.156/udp/8899/quic-v1/p2p/12D3KooWAvfMdfWBxu2Td8K9Cn1nsVRjAq3zfVBmMd7rgSv4Tcn1"
->>>>>>> c6d6b2b6
 ];
 // no udp support yet
 
@@ -210,12 +205,8 @@
 
         Self {
             listening_multiaddrs: vec![
-<<<<<<< HEAD
                 "/ip4/0.0.0.0/tcp/0".parse().unwrap(),
                 "/ip4/0.0.0.0/udp/0/quic-v1".parse().unwrap(),
-=======
-                "/ip4/0.0.0.0/udp/8889/quic-v1".parse().unwrap(),
->>>>>>> c6d6b2b6
             ],
             bootstrap_peers,
             mdns: false,
