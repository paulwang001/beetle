use std::collections::{HashMap, HashSet,VecDeque};
use std::fmt;
use std::num::NonZeroUsize;
use std::str::FromStr;
use std::sync::Arc;
use std::time::{Duration, Instant};

use ahash::AHashMap;
use anyhow::{anyhow, bail, Result};
use chrono::Utc;
use cid::Cid;
use futures_util::stream::StreamExt;
use libipld::{
    cbor::DagCborCodec,
    prelude::{Codec, Decode, Encode},
    Ipld, IpldCodec,
};
use libp2p::core::Multiaddr;
use libp2p::gossipsub::{GossipsubMessage, MessageId, TopicHash};
pub use libp2p::gossipsub::{IdentTopic, Topic};
use libp2p::identify::{Event as IdentifyEvent, Info as IdentifyInfo};
use libp2p::identity::Keypair;
use libp2p::kad::kbucket::{Distance, NodeStatus};
use libp2p::kad::{
    self, BootstrapOk, GetClosestPeersError, GetClosestPeersOk, GetProvidersOk, GetRecordOk,
    KademliaEvent, PeerRecord, QueryId, QueryResult, Quorum, Record,
};
use libp2p::mdns;
use libp2p::metrics::Recorder;
use libp2p::multiaddr::Protocol;
use libp2p::ping::Result as PingResult;
use libp2p::request_response::{
    InboundFailure, OutboundFailure, RequestId, RequestResponseEvent, RequestResponseMessage,
};
use libp2p::swarm::dial_opts::{DialOpts, PeerCondition};
use libp2p::swarm::{ConnectionHandler, IntoConnectionHandler, NetworkBehaviour, SwarmEvent};
use libp2p::{PeerId, Swarm};
use luffa_bitswap::{BitswapEvent, Block};
use luffa_metrics::{core::MRecorder, inc, libp2p_metrics, p2p::P2PMetrics};
use luffa_rpc_types::p2p::{ChatRequest, ChatResponse};
use luffa_rpc_types::{AppStatus, ChatContent, ContactsTypes, Message, FeedbackStatus};
use multihash::MultihashDigest;
use petgraph::algo::astar;
use petgraph::prelude::*;
use tokio::sync::mpsc::{channel, Receiver, Sender};
use tokio::sync::oneshot::{self, Sender as OneShotSender};
use tokio::task::JoinHandle;
use tracing::{debug, error, info, trace, warn};

use crate::behaviour::{Event, NodeBehaviour};
use crate::config::Config;
use crate::keys::{KeyFilter, Keychain, Storage};
use crate::providers::Providers;
use crate::rpc::{self, ProviderRequestKey, RpcMessage};
use crate::swarm::build_swarm;

const TOPIC_STATUS: &str = "luffa_status";
const TOPIC_CHAT: &str = "luffa_chat";

#[allow(clippy::large_enum_variant)]
#[derive(Debug, Clone)]
pub enum NetworkEvent {
    PeerConnected(PeerId),
    PeerDisconnected(PeerId),
    Gossipsub(GossipsubEvent),
    RequestResponse(ChatEvent),
    CancelLookupQuery(PeerId),
}

#[derive(Debug, Clone)]
enum ConnectionEdge {
    Local(PeerId),
    Remote(u64),
}

/// The events emitted by a [`RequestResponse`] protocol.
#[derive(Debug, Clone)]
pub enum ChatEvent {
    Request(Vec<u8>),
    Response {
        request_id: Option<RequestId>,
        data: Vec<u8>,
    },
    /// An outbound request failed.
    OutboundFailure {
        /// The peer to whom the request was sent.
        peer: PeerId,
        /// The (local) ID of the failed request.
        request_id: RequestId,
        /// The error that occurred.
        error: OutboundFailure,
    },
    /// An inbound request failed.
    InboundFailure {
        /// The peer from whom the request was received.
        peer: PeerId,
        /// The ID of the failed inbound request.
        request_id: RequestId,
        /// The error that occurred.
        error: InboundFailure,
    },
    /// A response to an inbound request has been sent.
    ///
    /// When this event is received, the response has been flushed on
    /// the underlying transport connection.
    ResponseSent {
        /// The peer to whom the response was sent.
        peer: PeerId,
        /// The ID of the inbound request whose response was sent.
        request_id: RequestId,
    },
}

#[derive(Debug, Clone)]
pub enum GossipsubEvent {
    Subscribed {
        peer_id: PeerId,
        topic: TopicHash,
    },
    Unsubscribed {
        peer_id: PeerId,
        topic: TopicHash,
    },
    Message {
        from: PeerId,
        id: MessageId,
        message: GossipsubMessage,
    },
}

pub struct Node<KeyStorage: Storage> {
    swarm: Swarm<NodeBehaviour>,
    net_receiver_in: Receiver<rpc::RpcMessage>,
    chat_receiver: Receiver<(
        crate::behaviour::chat::Response,
        PeerId,
    )>,
    chat_sender: Arc<
        Sender<(
            crate::behaviour::chat::Response,
            PeerId,
        )>,
    >,
    routing_tx:Sender<(PeerId,Vec<u64>)>,
    routing_rx:Receiver<(PeerId,Vec<u64>)>,
    dial_queries: AHashMap<PeerId, Vec<OneShotSender<Result<()>>>>,
    pending_routing: AHashMap<u64,Vec<(u64,Instant)>>,
    connected_peers: AHashMap<u64,PeerId>,
    lookup_queries: AHashMap<PeerId, Vec<oneshot::Sender<Result<IdentifyInfo>>>>,
    // TODO(ramfox): use new providers queue instead
    find_on_dht_queries: AHashMap<Vec<u8>, DHTQuery>,
    record_on_dht_queries: AHashMap<Vec<u8>, (QueryId, Vec<OneShotSender<Result<Option<Record>>>>)>,
    provider_on_dht_queries: AHashMap<Vec<u8>, (QueryId, Vec<OneShotSender<Result<QueryId>>>)>,
    pending_request: AHashMap<RequestId, (u64,u64,OneShotSender<Result<Option<ChatResponse>>>)>,
    network_events: Vec<Sender<NetworkEvent>>,
    _keychain: Keychain<KeyStorage>,
    #[allow(dead_code)]
    kad_last_range: Option<(Distance, Distance)>,
    use_dht: bool,
    bitswap_sessions: BitswapSessions,
    providers: Providers,
    listen_addrs: Vec<Multiaddr>,
    store: Arc<luffa_store::Store>,
    cache: DiGraph<u64, (u64, u64)>,
    connections: UnGraph<u64, ConnectionEdge>,
    contacts: UnGraph<u64, u8>,
    agent: Option<String>,
}

impl<T: Storage> fmt::Debug for Node<T> {
    fn fmt(&self, f: &mut fmt::Formatter<'_>) -> fmt::Result {
        f.debug_struct("Node")
            .field("swarm", &"Swarm<NodeBehaviour>")
            .field("net_receiver_in", &self.net_receiver_in)
            .field("dial_queries", &self.dial_queries)
            .field("lookup_queries", &self.lookup_queries)
            .field("find_on_dht_queries", &self.find_on_dht_queries)
            .field("record_on_dht_queries", &self.record_on_dht_queries)
            .field("provider_on_dht_queries", &self.provider_on_dht_queries)
            .field("network_events", &self.network_events)
            .field("_keychain", &self._keychain)
            .field("kad_last_range", &self.kad_last_range)
            .field("use_dht", &self.use_dht)
            .field("bitswap_sessions", &self.bitswap_sessions)
            .field("providers", &self.providers)
            .finish()
    }
}

// TODO(ramfox): use new providers queue instead
type DHTQuery = (PeerId, Vec<oneshot::Sender<Result<()>>>);

type BitswapSessions = AHashMap<u64, Vec<(oneshot::Sender<()>, JoinHandle<()>)>>;

pub const DEFAULT_PROVIDER_LIMIT: usize = 10;
const NICE_INTERVAL: Duration = Duration::from_secs(6);
const BOOTSTRAP_INTERVAL: Duration = Duration::from_secs(30);
const EXPIRY_INTERVAL: Duration = Duration::from_secs(1);

impl<KeyStorage: Storage> Node<KeyStorage> {
    pub async fn new(
        config: Config,
        mut keychain: Keychain<KeyStorage>,
        db: Arc<luffa_store::Store>,
        agent: Option<String>,
        filter: Option<KeyFilter>,
    ) -> Result<(Self, Sender<rpc::RpcMessage>)> {
        let (network_sender_in, net_receiver_in) = channel(1024); // TODO: configurable
        let (chat_sender, chat_receiver) = channel(1024); // TODO: configurable
        let chat_sender = Arc::new(chat_sender);
        let Config {
            libp2p: libp2p_config,
            ..
        } = config;

        let (routing_tx,routing_rx) = channel::<(PeerId,Vec<u64>)>(4096);

        let keypair = load_identity(&mut keychain, filter).await?;
        let mut swarm = build_swarm(&libp2p_config, &keypair, db.clone(), agent.clone()).await?;
        let mut listen_addrs = vec![];
        for addr in &libp2p_config.listening_multiaddrs {
            Swarm::listen_on(&mut swarm, addr.clone())?;
            listen_addrs.push(addr.clone());
        }
        let local_peer_id = swarm.local_peer_id().to_string();
        let is_client = match agent.as_ref() {
            Some(a)=>{
                !a.contains("Relay")
            }
            _=> true
        };
        for multiaddr in &libp2p_config.bootstrap_peers {
            // TODO: move parsing into config
            let mut addr = multiaddr.to_owned();
            let add_addr = addr.clone();
            if let Some(Protocol::P2p(mh)) = addr.pop() {
                let peer_id = PeerId::from_multihash(mh).unwrap();
                tracing::info!("add boot>> {:?}  {:?}",peer_id,addr);
                if !libp2p_config.kademlia {
                    swarm.dial(addr)?;
                }
                if is_client{
                    let l_addr = format!("{}/p2p-circuit/p2p/{}",add_addr.clone().to_string(),local_peer_id);
                    tracing::warn!("{l_addr}");
                    let on_addr = Multiaddr::from_str(&l_addr).unwrap();
                    Swarm::listen_on(&mut swarm, on_addr.clone())?;
                    listen_addrs.push(on_addr.clone());
                }
            } else {
                tracing::info!("Could not parse bootstrap addr {}", multiaddr);
            }
        }
        let cache = DiGraph::<u64, (u64, u64)>::new();
        let connections = UnGraph::<u64, ConnectionEdge>::with_capacity(1024, 1024);
        let contacts = UnGraph::<u64, u8>::with_capacity(1024, 1024);
        Ok((
            Node {
                swarm,
                net_receiver_in,
                chat_receiver,
                chat_sender,
                routing_tx,
                routing_rx,
                dial_queries: Default::default(),
                pending_routing: Default::default(),
                connected_peers: Default::default(),
                lookup_queries: Default::default(),
                // TODO(ramfox): use new providers queue instead
                find_on_dht_queries: Default::default(),
                record_on_dht_queries: Default::default(),
                provider_on_dht_queries: Default::default(),
                pending_request: Default::default(),
                network_events: Vec::new(),
                _keychain: keychain,
                kad_last_range: None,
                use_dht: libp2p_config.kademlia,
                bitswap_sessions: Default::default(),
                providers: Providers::new(4),
                listen_addrs,
                store: db,
                cache,
                connections,
                contacts,
                agent,
            },
            network_sender_in,
        ))
    }

    pub fn listen_addrs(&self) -> &Vec<Multiaddr> {
        &self.listen_addrs
    }

    pub fn local_peer_id(&self) -> &PeerId {
        self.swarm.local_peer_id()
    }

    /// Starts the libp2p service networking stack. This Future resolves when shutdown occurs.
    pub async fn run(&mut self) -> Result<()> {
        tracing::info!("Listen addrs: {:?}", self.listen_addrs());
        tracing::info!("Local Peer ID: {}", self.local_peer_id());

        let mut nice_interval = self
            .use_dht
            .then(|| tokio::time::interval(NICE_INTERVAL * 10));
        let mut bootstrap_interval = tokio::time::interval(BOOTSTRAP_INTERVAL);
        let mut expiry_interval = tokio::time::interval(EXPIRY_INTERVAL);

        loop {
            inc!(P2PMetrics::LoopCounter);

            tokio::select! {
                swarm_event = self.swarm.next() => {
                    let swarm_event = swarm_event.expect("the swarm will never die");
                    if let Err(err) = self.handle_swarm_event(swarm_event).await {
                        tracing::info!("swarm error: {:?}", err);
                    }

                    if let Some(kad) = self.swarm.behaviour_mut().kad.as_mut() {
                        self.providers.poll(kad);
                    }
                }
                rpc_message = self.net_receiver_in.recv() => {
                    match rpc_message {
                        Some(rpc_message) => {
                            match self.handle_rpc_message(rpc_message) {
                                Ok(true) => {
                                    // shutdown
                                    return Ok(());
                                }
                                Ok(false) => {
                                    // continue;
                                }
                                Err(err) => {
                                    tracing::info!("rpc: {:?}", err);
                                }
                            }
                        }
                        None => {
                            // shutdown
                            return Ok(());
                        }
                    }
                }
                routing = self.routing_rx.recv() => {
                    match routing {
                        Some((peer_id,crc))=>{
                            self.handle_chat_routing(peer_id,crc);
                        }
                        None=>{

                        }
                    }
                }
                res_channel = self.chat_receiver.recv() => {
                    match res_channel {
                        Some((res,peer_id))=>{
                            self.handle_chat_response(res,peer_id);
                        }
                        None=>{

                        }
                    }
                }
                _ = async {
                    if let Some(ref mut nice_interval) = nice_interval {
                        nice_interval.tick().await
                    } else {
                        unreachable!()
                    }
                }, if nice_interval.is_some() => {
                    // Print peer count on an interval.
                    tracing::info!("[{}] Peers connected: {:?}",self.local_peer_id(), self.swarm.connected_peers().count());
                    // self.dht_nice_tick().await;
                }
                _ = bootstrap_interval.tick() => {
                    if let Err(e) = self.swarm.behaviour_mut().kad_bootstrap() {
                        tracing::info!("kad bootstrap failed: {:?}", e);
                    }
                    else{
                        tracing::debug!("kad bootstrap successfully");
                    }
                }
                _ = expiry_interval.tick() => {
                    if let Err(err) = self.expiry() {
                        tracing::info!("expiry error {:?}", err);
                    }
                }
            }
        }
    }

    fn expiry(&mut self) -> Result<()> {
        // Cleanup bitswap sessions
        let mut to_remove = Vec::new();
        for (session_id, workers) in &mut self.bitswap_sessions {
            // Check if the workers are still active
            workers.retain(|(_, worker)| !worker.is_finished());

            if workers.is_empty() {
                to_remove.push(*session_id);
            }

            // Only do a small chunk of cleanup on each iteration
            // TODO(arqu): magic number
            if to_remove.len() >= 10 {
                break;
            }
        }

        for session_id in to_remove {
            let (s, _r) = oneshot::channel();
            self.destroy_session(session_id, s);
        }

        Ok(())
    }

    /// Check the next node in the DHT.
    #[tracing::instrument(skip(self))]
    async fn dht_nice_tick(&mut self) {
        let mut to_dial = None;
        if let Some(kad) = self.swarm.behaviour_mut().kad.as_mut() {
            for kbucket in kad.kbuckets() {
                if let Some(range) = self.kad_last_range {
                    if kbucket.range() == range {
                        continue;
                    }
                }

                // find the first disconnected node
                for entry in kbucket.iter() {
                    if entry.status == NodeStatus::Disconnected {
                        let peer_id = entry.node.key.preimage();

                        let dial_opts = DialOpts::peer_id(*peer_id)
                            .condition(PeerCondition::Disconnected)
                            .addresses(entry.node.value.clone().into_vec())
                            .extend_addresses_through_behaviour()
                            .build();
                        to_dial = Some((dial_opts, kbucket.range()));
                        break;
                    }
                }
            }
        }

        if let Some((dial_opts, range)) = to_dial {
            trace!(
                "checking node {:?} in bucket range ({:?})",
                dial_opts.get_peer_id().unwrap(),
                range
            );

            if let Err(e) = self.swarm.dial(dial_opts) {
                debug!("failed to dial: {:?}", e);
            }
            self.kad_last_range = Some(range);
        }
    }

    /// Subscribe to [`NetworkEvent`]s.
    #[tracing::instrument(skip(self))]
    pub fn network_events(&mut self) -> Receiver<NetworkEvent> {
        let (s, r) = channel(512);
        self.network_events.push(s);
        r
    }

    fn destroy_session(&mut self, ctx: u64, response_channel: oneshot::Sender<Result<()>>) {
        if let Some(bs) = self.swarm.behaviour().bitswap.as_ref() {
            let workers = self.bitswap_sessions.remove(&ctx);
            let client = bs.client().clone();
            tokio::task::spawn(async move {
                debug!("stopping session {}", ctx);
                if let Some(workers) = workers {
                    debug!("stopping workers {} for session {}", workers.len(), ctx);
                    // first shutdown workers
                    for (closer, worker) in workers {
                        if closer.send(()).is_ok() {
                            worker.await.ok();
                        }
                    }
                    debug!("all workers stopped for session {}", ctx);
                }
                if let Err(err) = client.stop_session(ctx).await {
                    tracing::info!("failed to stop session {}: {:?}", ctx, err);
                }
                if let Err(err) = response_channel.send(Ok(())) {
                    tracing::info!("session {} failed to send stop response: {:?}", ctx, err);
                }
                debug!("session {} stopped", ctx);
            });
        } else {
            let _ = response_channel.send(Err(anyhow!("no bitswap available")));
        }
    }

    /// Send a request for data over bitswap
    fn want_block(
        &mut self,
        ctx: u64,
        cid: Cid,
        providers: HashSet<PeerId>,
        mut chan: OneShotSender<Result<Block, String>>,
    ) -> Result<()> {
        if let Some(bs) = self.swarm.behaviour().bitswap.as_ref() {
            let client = bs.client().clone();
            let (closer_s, closer_r) = oneshot::channel();

            let entry = self.bitswap_sessions.entry(ctx).or_default();

            let providers: Vec<_> = providers.into_iter().collect();
            let worker = tokio::task::spawn(async move {
                tokio::select! {
                    _ = closer_r => {
                        // Explicit sesssion stop.
                        debug!("session {}: stopped: closed", ctx);
                    }
                    _ = chan.closed() => {
                        // RPC dropped
                        debug!("session {}: stopped: request canceled", ctx);
                    }
                    block = client.get_block_with_session_id(ctx, &cid, &providers) => match block {
                        Ok(block) => {
                            if let Err(e) = chan.send(Ok(block)) {
                                tracing::info!("failed to send block response: {:?}", e);
                            }
                        }
                        Err(err) => {
                            chan.send(Err(err.to_string())).ok();
                        }
                    },
                }
            });
            entry.push((closer_s, worker));

            Ok(())
        } else {
            bail!("no bitswap available");
        }
    }

    #[tracing::instrument(skip(self))]
    async fn handle_swarm_event(
        &mut self,
        event: SwarmEvent<
            <NodeBehaviour as NetworkBehaviour>::OutEvent,
            <<<NodeBehaviour as NetworkBehaviour>::ConnectionHandler as IntoConnectionHandler>::Handler as ConnectionHandler>::Error>,
    ) -> Result<()> {
        // libp2p_metrics().record(&event);
        // tracing::info!("swarm>>>> {event:?}");
        match event {
            // outbound events
            SwarmEvent::Behaviour(event) => self.handle_node_event(event).await,
            SwarmEvent::ConnectionEstablished {
                peer_id,
                num_established,
                ..
            } => {
                if let Some(channels) = self.dial_queries.get_mut(&peer_id) {
                    while let Some(channel) = channels.pop() {
                        channel.send(Ok(())).ok();
                    }
                }
                
                if num_established.get() == 1 {
                    let mut digest = crc64fast::Digest::new();
                    digest.write(&peer_id.to_bytes());
                    let to_id = digest.sum64();
                    self.connected_peers.insert(to_id, peer_id.clone());
                    if let Some(pending) = self.pending_routing.get(&to_id) {
                        let mut pending_crc = vec![];
                        for (crc,t) in pending {
                            if t.elapsed().as_millis() > 2000 {
                                tracing::warn!("pending crc {crc} to {peer_id}");
                                pending_crc.push(*crc);
                            }
                        }
                        if !pending_crc.is_empty() {
                            self.routing_tx.send((peer_id.clone(),pending_crc)).await?;
                        }
                    }
                    let local_id = self.local_peer_id();
                    let mut digest = crc64fast::Digest::new();
                    digest.write(&local_id.to_bytes());
                    let my_id = digest.sum64();
                    let f = self.get_peer_index(my_id);
                    let t = self.get_peer_index(to_id);
                    // let time = Utc::now().timestamp_millis() as u64;
                    tracing::error!("local connection >> {my_id} --> {to_id}");
                    self.connections
                        .update_edge(f, t, ConnectionEdge::Local(peer_id.clone()));

                    self.emit_network_event(NetworkEvent::PeerConnected(peer_id));
                }
                debug!("ConnectionEstablished: {:}", peer_id);
                Ok(())
            }
            SwarmEvent::ConnectionClosed {
                peer_id,
                num_established,
                ..
            } => {
                if num_established == 0 {
                    let local_id = self.local_peer_id();
                    let mut digest = crc64fast::Digest::new();
                    digest.write(&local_id.to_bytes());
                    let my_id = digest.sum64();

                    let mut digest = crc64fast::Digest::new();
                    digest.write(&peer_id.to_bytes());
                    let to_id = digest.sum64();
                    self.connected_peers.remove(&to_id);
                    let f = self.get_peer_index(my_id);
                    let t = self.get_peer_index(to_id);

                    if let Some(e) = self.connections.find_edge(f, t) {
                        self.connections.remove_edge(e);
                        tracing::error!("local disconnection >> {my_id} --> {to_id}");
                    }
                    else{
                        tracing::error!("local disconnection >> {my_id} --> {to_id}");
                    }

                    self.emit_network_event(NetworkEvent::PeerDisconnected(peer_id));
                }

                debug!("ConnectionClosed: {:}", peer_id);
                Ok(())
            }
            SwarmEvent::OutgoingConnectionError { peer_id, error } => {
                debug!("failed to dial: {:?}, {:?}", peer_id, error);

                if let Some(peer_id) = peer_id {
                    if let Some(channels) = self.dial_queries.get_mut(&peer_id) {
                        while let Some(channel) = channels.pop() {
                            channel
                                .send(Err(anyhow!("Error dialing peer {:?}: {}", peer_id, error)))
                                .ok();
                        }
                    }
                }
                Ok(())
            }
            _ => Ok(()),
        }
    }

    #[tracing::instrument(skip(self))]
    fn emit_network_event(&mut self, ev: NetworkEvent) {
        debug!("emit>>>{ev:?}");
        for sender in &mut self.network_events {
            let ev = ev.clone();
            let sender = sender.clone();
            tokio::task::spawn(async move {
                if let Err(e) = sender.send(ev.clone()).await {
                    tracing::info!("failed to send network event: {:?}", e);
                }
            });
        }
    }

    #[tracing::instrument(skip(self,event))]
    async fn handle_node_event(&mut self, event: Event) -> Result<()> {
        // tracing::info!("node>>> {event:?}");
        let local_id = self.local_peer_id();
        let mut digest = crc64fast::Digest::new();
        digest.write(&local_id.to_bytes());
        let my_id = digest.sum64();
        match event {
            Event::Bitswap(e) => {
                match e {
                    BitswapEvent::Provide { key } => {
                        debug!("bitswap provide {}", key);
                        if let Some(kad) = self.swarm.behaviour_mut().kad.as_mut() {
                            match kad.start_providing(key.hash().to_bytes().into()) {
                                Ok(_query_id) => {
                                    // TODO: track query?
                                }
                                Err(err) => {
                                    tracing::info!("failed to provide {}: {:?}", key, err);
                                }
                            }
                        }
                    }
                    BitswapEvent::FindProviders {
                        key,
                        response,
                        limit,
                    } => {
                        debug!("bitswap find providers {}", key);
                        self.handle_rpc_message(RpcMessage::ProviderRequest {
                            key: ProviderRequestKey::Dht(key.hash().to_bytes().into()),
                            response_channel: response,
                            limit,
                        })?;
                    }
                    BitswapEvent::Ping { peer, response } => {
                        match self.swarm.behaviour().peer_manager.info_for_peer(&peer) {
                            Some(info) => {
                                response.send(info.latency()).ok();
                            }
                            None => {
                                response.send(None).ok();
                            }
                        }
                    }
                }
            }
            Event::Kademlia(e) => {
                libp2p_metrics().record(&e);

                if let KademliaEvent::OutboundQueryProgressed {
                    id, result, step, ..
                } = e
                {
                    match result {
                        QueryResult::GetProviders(Ok(p)) => {
                            match p {
                                GetProvidersOk::FoundProviders { key, providers } => {
                                    let swarm = self.swarm.behaviour_mut();
                                    if let Some(kad) = swarm.kad.as_mut() {
                                        debug!(
                                            "provider results for {:?} last: {}",
                                            key, step.last
                                        );

                                        // Filter out bad providers.
                                        let providers: HashSet<_> = providers
                                            .into_iter()
                                            .filter(|provider| {
                                                let is_bad =
                                                    swarm.peer_manager.is_bad_peer(provider);
                                                if is_bad {
                                                    inc!(P2PMetrics::SkippedPeerKad);
                                                }
                                                !is_bad
                                            })
                                            .collect();

                                        self.providers.handle_get_providers_ok(
                                            id, step.last, key, providers, kad,
                                        );
                                    }
                                }
                                GetProvidersOk::FinishedWithNoAdditionalRecord { .. } => {
                                    let swarm = self.swarm.behaviour_mut();
                                    if let Some(kad) = swarm.kad.as_mut() {
                                        debug!(
                                            "FinishedWithNoAdditionalRecord for query {:#?}",
                                            id
                                        );
                                        self.providers.handle_no_additional_records(id, kad);
                                    }
                                }
                            }
                        }
                        QueryResult::GetProviders(Err(error)) => {
                            if let Some(kad) = self.swarm.behaviour_mut().kad.as_mut() {
                                self.providers.handle_get_providers_error(id, error, kad);
                            }
                        }
                        QueryResult::Bootstrap(Ok(BootstrapOk {
                            peer,
                            num_remaining,
                        })) => {
                            debug!(
                                "kad bootstrap done {:?}, remaining: {}",
                                peer, num_remaining
                            );
                        }
                        QueryResult::Bootstrap(Err(e)) => {
                            tracing::info!("kad bootstrap error: {:?}", e);
                        }
                        QueryResult::GetClosestPeers(Ok(GetClosestPeersOk { key, peers })) => {
                            debug!("GetClosestPeers ok {:?}", key);
                            if let Some((peer_id, channels)) = self.find_on_dht_queries.remove(&key)
                            {
                                let have_peer = peers.contains(&peer_id);
                                // if this is not the last step we will have more chances to find
                                // the peer
                                if !have_peer && !step.last {
                                    return Ok(());
                                }
                                let res = move || {
                                    if have_peer {
                                        Ok(())
                                    } else {
                                        Err(anyhow!("Failed to find peer {:?} on the DHT", peer_id))
                                    }
                                };
                                tokio::task::spawn(async move {
                                    for chan in channels.into_iter() {
                                        chan.send(res()).ok();
                                    }
                                });
                            }
                        }
                        QueryResult::GetClosestPeers(Err(GetClosestPeersError::Timeout {
                            key,
                            ..
                        })) => {
                            debug!("GetClosestPeers Timeout: {:?}", key);
                            if let Some((peer_id, channels)) = self.find_on_dht_queries.remove(&key)
                            {
                                tokio::task::spawn(async move {
                                    for chan in channels.into_iter() {
                                        chan.send(Err(anyhow!(
                                            "Failed to find peer {:?} on the DHT: Timeout",
                                            peer_id
                                        )))
                                        .ok();
                                    }
                                });
                            }
                        }
                        QueryResult::GetRecord(Ok(ret)) => match ret {
                            GetRecordOk::FoundRecord(PeerRecord { peer, record }) => {
                                let key = record.key.clone();
                                debug!("FoundRecord: {:?} @{:?}", key, peer);
                                if let Some((_query_id, channels)) =
                                    self.record_on_dht_queries.remove(&key.to_vec())
                                {
                                    tokio::task::spawn(async move {
                                        for chan in channels.into_iter() {
                                            chan.send(Ok(Some(record.clone()))).ok();
                                        }
                                    });
                                }
                                
                            }
                            GetRecordOk::FinishedWithNoAdditionalRecord { .. } => {
                                tracing::debug!("FinishedWithNoAdditionalRecord");
                            }
                        },
                        QueryResult::GetRecord(Err(e)) => {
                            let key = e.into_key();
                            debug!("GetRecord Timeout: {:?}", key);
                            if let Some((query_id, channels)) =
                                self.record_on_dht_queries.remove(&key.to_vec())
                            {
                                tokio::task::spawn(async move {
                                    for chan in channels.into_iter() {
                                        chan.send(Err(anyhow!(
                                            "Failed to get record {:?}[{:?}] on the DHT: Timeout",
                                            key,
                                            query_id
                                        )))
                                        .ok();
                                    }
                                });
                            }
                        }
                        QueryResult::PutRecord(Ok(ret)) => {
                            let key = ret.key;
                            debug!("PutRecord: {:?}", key);
                            if let Some((_query_id, channels)) =
                                self.record_on_dht_queries.remove(&key.to_vec())
                            {
                                tokio::task::spawn(async move {
                                    for chan in channels.into_iter() {
                                        chan.send(Ok(None)).ok();
                                    }
                                });
                            }
                        }
                        QueryResult::PutRecord(Err(e)) => {
                            let key = e.into_key();
                            debug!("GetRecord Timeout: {:?}", key);
                            if let Some((query_id, channels)) =
                                self.record_on_dht_queries.remove(&key.to_vec())
                            {
                                tokio::task::spawn(async move {
                                    for chan in channels.into_iter() {
                                        chan.send(Err(anyhow!(
                                            "Failed to put record {:?}[{:?}] on the DHT: Timeout",
                                            key,
                                            query_id
                                        )))
                                        .ok();
                                    }
                                });
                            }
                        }
                        QueryResult::StartProviding(Ok(providing)) => {
                            let key = providing.key;
                            debug!("StartProviding OK: {:?}", key);
                            if let Some((query_id, channels)) =
                                self.provider_on_dht_queries.remove(&key.to_vec())
                            {
                                tokio::task::spawn(async move {
                                    for chan in channels.into_iter() {
                                        chan.send(Ok(query_id)).ok();
                                    }
                                });
                            }
                        }
                        other => {
                            debug!("Libp2p => Unhandled Kademlia query result: {:?}", other)
                        }
                    }
                }
            }
            Event::Identify(e) => {
                libp2p_metrics().record(&*e);
                // tracing::info!("tick: identify {:?}", e);
                // let local_peer_id = local_id.to_string();
                let is_client = match self.agent.as_ref() {
                    Some(ag)=>{
                        !ag.contains("Relay")
                    }
                    None=> false
                };

                if let IdentifyEvent::Received { peer_id, info } = *e {
                    let obs_addr = &info.observed_addr;
                    if obs_addr.to_string().contains("quic-v1/p2p/") /*|| add_addr.clone().to_string().contains("/tcp/")*/ {
                        if !is_client {
                            if let Some(chat) = self.swarm.behaviour_mut().chat.as_mut() {
                                let on_addr = format!("{}/p2p-circuit/p2p/{}",obs_addr.clone().to_string(),peer_id);
                                let on_addr = Multiaddr::from_str(&on_addr).unwrap();
                                tracing::info!("relay chat client>>>>[{peer_id:?}] {on_addr:?}");
                                chat.add_address(&peer_id, on_addr.clone());
                            }
                        }
                    }
                    
                    if info.agent_version.contains("Relay") {
                        // TODO: only in my relay white list;
                        for protocol in &info.protocols {
                            let p = protocol.as_bytes();
                            if p == kad::protocol::DEFAULT_PROTO_NAME {
                                for addr in &info.listen_addrs {
                                    if let Some(kad) = self.swarm.behaviour_mut().kad.as_mut() {
                                        kad.add_address(&peer_id, addr.clone());
                                    }
                                }
                            }
                        }
                          //TODO only in my contacts or my white list of relay
                        if let Some(bitswap) = self.swarm.behaviour().bitswap.as_ref() {
                            bitswap.on_identify(&peer_id, &info.protocols);
                        }
                    } else {
                        //TODO only in my contacts
                        tracing::info!("peer info: {info:?}");
                        // info.observed_addr
                        for protocol in &info.protocols {
                            let p = protocol.as_bytes();
                            if p == b"/libp2p/autonat/1.0.0" {
                                // TODO: expose protocol name on `libp2p::autonat`.
                                // TODO: should we remove them at some point?
                                for addr in &info.listen_addrs {
                                    if let Some(autonat) =
                                        self.swarm.behaviour_mut().autonat.as_mut()
                                    {
                                        autonat.add_server(peer_id, Some(addr.clone()));
                                    }
                                }
                            }
                        }
                    }

                    tracing::info!("identity>>> {peer_id} --> {info:?} ");
                    self.swarm
                        .behaviour_mut()
                        .peer_manager
                        .inject_identify_info(peer_id, Some(info.clone()));


                    if let Some(channels) = self.lookup_queries.remove(&peer_id) {
                        for chan in channels {
                            chan.send(Ok(info.clone())).ok();
                        }
                    }
                } else if let IdentifyEvent::Error { peer_id, error } = *e {
                    if let Some(channels) = self.lookup_queries.remove(&peer_id) {
                        for chan in channels {
                            chan.send(Err(anyhow!(
                                "error upgrading connection to peer {:?}: {}",
                                peer_id,
                                error
                            )))
                            .ok();
                        }
                    }
                }
                
            }
            Event::Ping(e) => {
                libp2p_metrics().record(&e);
                tracing::info!("ping:{e:?}");
                if let PingResult::Ok(ping) = e.result {
                    self.swarm
                        .behaviour_mut()
                        .peer_manager
                        .inject_ping(e.peer, ping);
                }
                else{
                    tracing::info!("ping>>>>{e:?}");
                }
            }
            Event::Relay(event) => {
                libp2p_metrics().record(&event);
                tracing::info!("relay:{event:?}");
                match event {
                    libp2p::relay::v2::relay::Event::ReservationReqAccepted { src_peer_id, renewed } =>{
                        let add_obs =
                        match self.swarm.behaviour().peer_manager.info_for_peer(&src_peer_id) {
                            Some(info) => {
                                if let Some(last) = &info.last_info {
                                    let obs = &last.observed_addr;
                                    if obs.to_string().ends_with(&format!("{}",local_id)) {
                                        Some(obs.clone())
                                    }
                                    else{
                                        tracing::error!("peer info not found!{src_peer_id:?} >>>{obs:?}");
                                        None
                                    }
                                }
                                else{
                                    tracing::error!("peer info not found!{src_peer_id:?}");
                                    None
                                }
                            }
                            None => {
                                None
                            }
                        };
                        if let Some(addr) = add_obs {
                            let mut msg = None;
                            if let Some(chat) = self.swarm.behaviour_mut().chat.as_mut() {
                    
                                let l_addr = format!("{}/p2p-circuit/p2p/{}",addr.clone().to_string(),src_peer_id);
                                    tracing::warn!("relay>>> {l_addr}");
                                    let on_addr = Multiaddr::from_str(&l_addr).unwrap();
                                tracing::warn!("relay>> chat client>>>>[{src_peer_id:?}] {on_addr:?}");
                                chat.add_address(&src_peer_id, on_addr.clone());

                               
                                let mut digest = crc64fast::Digest::new();
                                digest.write(&src_peer_id.to_bytes());
                                let to_id = digest.sum64();
                                let f = self.get_peer_index(my_id);
                                let t = self.get_peer_index(to_id);
                                // let time = Utc::now().timestamp_millis() as u64;
                                tracing::info!("local relay connection >> {my_id} --> {to_id}");
                                self.connections
                                    .update_edge(f, t, ConnectionEdge::Local(src_peer_id.clone()));
                                msg = Some(luffa_rpc_types::Message::StatusSync {
                                    to: to_id,
                                    from_id: my_id,
                                    status: AppStatus::Connected,
                                });
                            }
                            if let Some(m) = msg {

                                let event = luffa_rpc_types::Event::new(0, &m, None, my_id);
                                let event = event.encode().unwrap();
                                if let Some(go) =
                                    self.swarm.behaviour_mut().gossipsub.as_mut()
                                {
                                    if let Err(e) = go.publish(
                                        TopicHash::from_raw(TOPIC_STATUS),
                                        event,
                                    ) {
                                        tracing::error!("{e:?}");
                                    }
                                }
                            }

                        }
                    }
                    _=>{

                    }
                }
            }
            Event::Dcutr(e) => {
                libp2p_metrics().record(&e);
            }
            Event::Gossipsub(e) => {
                libp2p_metrics().record(&e);
                if let libp2p::gossipsub::GossipsubEvent::Message {
                    propagation_source,
                    message_id,
                    message,
                } = e
                {
                    if self.agent == Some(format!("Relay")) {
                        match &message {
                            GossipsubMessage {
                                source,
                                data,
                                sequence_number,
                                topic,
                            } => {
                                let event = luffa_rpc_types::Event::decode(data)?;
                                let luffa_rpc_types::Event {
                                    crc,
                                    from_id,
                                    to,
                                    msg,
                                    nonce,
                                    ..
                                } = event;
                                if nonce.is_none() {
                                    
                                    if let Ok(msg) =
                                        Message::decrypt(bytes::Bytes::from(msg), None, nonce)
                                    {
                                        match msg {
                                            Message::ContactsSync { did, contacts } => {
                                                let f = self.get_contacts_index(did);
                                                for ctt in contacts.iter() {
                                                    let t = self.get_contacts_index(ctt.did);
                                                    let tp = ctt.r#type as u8;
                                                    self.contacts.update_edge(f, t, tp);
                                                }
                                            }
                                            Message::Feedback { crc,status,from_id,.. }=>{
                                                match status {
                                                    FeedbackStatus::Reach | FeedbackStatus::Read =>{
                                                        if let Some(from) = from_id {
                                                            let pending = self.pending_routing.entry(from).or_insert(Vec::new());
                                                            pending.retain(|(c,_t)| !crc.contains(c));
                                                        }
                                                        else{
                                                            tracing::warn!("reach or read feedback which from is None");
                                                        }
                                                    }
                                                    _=>{
                                                        
                                                    }
                                                }
                                            }
                                            Message::StatusSync {
                                                to,
                                                from_id,
                                                status,
                                            } => {
                                                if to > 0 && from_id > 0 {
                                                    let f = self.get_peer_index(from_id);
                                                    let t = self.get_peer_index(to);
                                                    match status {
                                                        AppStatus::Active
                                                        | AppStatus::Connected => {
                                                            let time = Utc::now().timestamp_millis()
                                                                as u64;
                                                            self.connections.update_edge(
                                                                f,
                                                                t,
                                                                ConnectionEdge::Remote(time),
                                                            );
                                                            tracing::info!("remote connection {from_id} -> {to}");
                                                        }
                                                        _ => {
                                                            if let Some(i) =
                                                                self.connections.find_edge(f, t)
                                                            {
                                                                self.connections.remove_edge(i);
                                                                tracing::info!("remote disconnection {from_id} -> {to}");
                                                            }
                                                            else{
                                                                tracing::error!("remote disconnection {from_id} -> {to}");
                                                            }
                                                        }
                                                    }
                                                }
                                            }
                                            
                                            _ => {}
                                        }
                                    }
                                } else {
                                    let f = self.get_contacts_index(from_id);
                                    let t = self.get_contacts_index(to);
                                    // check that from and to was in any contacts ?
                                    if let Some(idx) = self.contacts.find_edge(f, t) {
                                        let tp = self.contacts.edge_weight(idx).unwrap();
                                        let mut rx_any = None;
                                        if *tp == 0 {
                                            // contact is private
                                            let f = self.get_peer_index(my_id);
                                            let t = self.get_peer_index(to);

                                            if let Ok(Some(rx)) =
                                                self.local_send_if_connected(t, data)
                                            {
                                                rx_any = Some(rx);
                                            }
                                            if rx_any.is_none() {
                                                if let Some((cost, paths)) = astar(
                                                    &self.connections,
                                                    f,
                                                    |f| f == t,
                                                    |_e| 1,
                                                    |_| 0,
                                                ) {
                                                    println!("[{cost}] paths 3>>>>>> {paths:?}");
                                                    //route this message to shortest node and then break if the node is connected.
                                                    for r in paths {
                                                        if r != f {
                                                            match self
                                                                .local_send_if_connected(r, data)
                                                            {
                                                                Ok(Some(rx)) => {
                                                                    rx_any = Some(rx);
                                                                    break;
                                                                }
                                                                _ => {}
                                                            }
                                                        }
                                                    }
                                                }
                                            }
                                        } else {
                                            let g_idx = self.get_contacts_index(to);
                                            let members = self.contacts.edges(g_idx);
                                            let targets = members
                                                .into_iter()
                                                .map(|m| {
                                                    if m.source() == g_idx {
                                                        m.target()
                                                    } else {
                                                        m.source()
                                                    }
                                                })
                                                .collect::<Vec<_>>();
                                            for t in targets {
                                                if let Ok(Some(rx)) =
                                                    self.local_send_if_connected(t, data)
                                                {
                                                    tokio::spawn(async move {
                                                        if let Ok(res) = rx.await {
                                                            if let Ok(Some(cr)) = res {
                                                                let res = crate::behaviour::chat::Response(cr.data);
                                                                tracing::info!("{res:?}");
                                                            };
                                                        }
                                                    });
                                                }
                                                else{
                                                    if let Some(to) = self.contacts.node_weight(t) {

                                                    }
                                                }
                                            }
                                        }

                                        if let Some(rx) = rx_any {
                                            tokio::spawn(async move {
                                                if let Ok(res) = rx.await {
                                                    if let Ok(Some(cr)) = res {
                                                        let res = crate::behaviour::chat::Response(
                                                            cr.data,
                                                        );
                                                        tracing::info!("{res:?}");
                                                    };
                                                }
                                            });
                                        }
                                    } else {
                                        // offer or answer
                                        self.emit_network_event(NetworkEvent::Gossipsub(
                                            GossipsubEvent::Message {
                                                from: propagation_source,
                                                id: message_id,
                                                message,
                                            },
                                        ));
                                    }
                                }
                            }
                            _ => {
                                self.emit_network_event(NetworkEvent::Gossipsub(
                                    GossipsubEvent::Message {
                                        from: propagation_source,
                                        id: message_id,
                                        message,
                                    },
                                ));
                            }
                        }
                    } else {
                        self.emit_network_event(NetworkEvent::Gossipsub(GossipsubEvent::Message {
                            from: propagation_source,
                            id: message_id,
                            message,
                        }));
                    }
                } else if let libp2p::gossipsub::GossipsubEvent::Subscribed { peer_id, topic } = e {
                    self.emit_network_event(NetworkEvent::Gossipsub(GossipsubEvent::Subscribed {
                        peer_id,
                        topic,
                    }));
                } else if let libp2p::gossipsub::GossipsubEvent::Unsubscribed { peer_id, topic } = e
                {
                    self.emit_network_event(NetworkEvent::Gossipsub(
                        GossipsubEvent::Unsubscribed { peer_id, topic },
                    ));
                }
            }
            Event::Mdns(e) => match e {
                mdns::Event::Discovered(peers) => {
                    for (peer_id, addr) in peers {
                        let is_connected = self.swarm.is_connected(&peer_id);
                        debug!(
                            "mdns: discovered {} at {} (connected: {:?})",
                            peer_id, addr, is_connected
                        );
                        if !is_connected {
                            let dial_opts =
                                DialOpts::peer_id(peer_id).addresses(vec![addr]).build();
                            if let Err(e) = Swarm::dial(&mut self.swarm, dial_opts) {
                                tracing::info!("invalid dial options: {:?}", e);
                            }
                        }
                    }
                }
                mdns::Event::Expired(_) => {}
            },
            Event::Bitswap(_e) => {}
            Event::Chat(chat) => {
                match chat {
                    RequestResponseEvent::Message { peer, message } => {
                        tracing::info!("Chat Req>>> {peer:?}");
                        if &peer == self.local_peer_id() {
                            eprintln!("from me");
                            return Ok(());
                        }
                        match message {
                            RequestResponseMessage::Request {
                                request_id,
                                request,
                                channel,
                            } => {
                                let event = luffa_rpc_types::Event::decode(request.data())?;
                                let luffa_rpc_types::Event {
                                    crc,
                                    from_id,
                                    to,
                                    msg,
                                    nonce,
                                    ..
                                } = event;
                                {
                                    let msg = Message::Feedback { crc:vec![crc],from_id:Some(from_id),to_id:Some(to),status: luffa_rpc_types::FeedbackStatus::Routing };
                                    let evnt = luffa_rpc_types::Event::new(from_id,&msg,None,0);
                                    let res = evnt.encode().unwrap();
                                    let res = crate::behaviour::chat::Response(res);
                                    let chat = self.swarm.behaviour_mut().chat.as_mut().unwrap();

                                    if let Err(e) = chat.send_response(channel, res) {
                                        tracing::error!("chat response failed: >>{e:?}");
                                    }
                                    tracing::info!("-----{request_id:?}------");
                                }
                                if nonce.is_none() {
                                    if let Ok(msg) =
                                        Message::decrypt(bytes::Bytes::from(msg), None, nonce)
                                    {
                                        let msg_t = msg.clone();
                                        match msg {
                                            Message::StatusSync { from_id, status ,..}=>{
                                                match status {
                                                    AppStatus::Active=> {
                                                        if let Some(pending) = self.pending_routing.get(&from_id) {
                                                            if let Some(peer_id) = self.connected_peers.get(&from_id) {
                                                                let mut pending_crc = vec![];
                                                                for (crc,t) in pending {
                                                                    if t.elapsed().as_millis() > 3000 {
                                                                        tracing::warn!("active pending crc {crc} to {peer_id}");
                                                                        pending_crc.push(*crc);
                                                                    }
                                                                }
                                                                if !pending_crc.is_empty() {
                                                                    self.routing_tx.send((peer_id.clone(),pending_crc)).await?;
                                                                }
                                                            }
                                                            
                                                        }
                                                    }
                                                    AppStatus::Deactive =>{
                                                        self.connected_peers.remove(&from_id);
                                                        let f = self.get_peer_index(my_id);
                                                        let t = self.get_peer_index(from_id);

                                                        if let Some(e) = self.connections.find_edge(f, t) {
                                                            self.connections.remove_edge(e);
                                                            tracing::warn!("local Deactive >> {my_id} --> {from_id}");
                                                        }
                                                        else{
                                                            tracing::error!("local Deactive >> {my_id} --> {from_id}");
                                                        }
                                                    }
                                                    _=>{
                                                        
                                                    }
                                                }
                                                if let Some(go) = self.swarm.behaviour_mut().gossipsub.as_mut() {
                                                    let msg_t = Message::StatusSync {to:from_id,from_id:my_id,status};
                                                    let event = luffa_rpc_types::Event::new(0,&msg_t,None,from_id);
                                                    let event = event.encode()?;
                                                    if let Err(e) = go.publish(
                                                        TopicHash::from_raw(TOPIC_STATUS),
                                                        event,
                                                    ) {
                                                        tracing::error!("[{from_id}]StatusSync pub>>>:{e:?}");
                                                    }
                                                }
                                                
                                            }
                                            Message::ContactsSync { did, contacts } => {
                                                let f = self.get_contacts_index(did);
                                                for ctt in contacts.iter() {
                                                    let t = self.get_contacts_index(ctt.did);
                                                    let tp = ctt.r#type as u8;
                                                    self.contacts.update_edge(f, t, tp);
                                                }
                                                let event = luffa_rpc_types::Event::new(0,&msg_t,None,from_id);
                                                let event = event.encode()?;
                                                if let Some(go) = self.swarm.behaviour_mut().gossipsub.as_mut() {
                                                    if let Err(e) = go.publish(
                                                        TopicHash::from_raw(TOPIC_STATUS),
                                                        event,
                                                    ) {
                                                        tracing::error!("[{did}]ContactsSync pub>>>:{e:?}");
                                                    }
                                                }
                                            }
                                            Message::Feedback { crc,status,from_id,.. }=>{
                                                match &status {
                                                    FeedbackStatus::Reach | FeedbackStatus::Read =>{
                                                        if let Some(from) = from_id {
                                                            let pending = self.pending_routing.entry(from).or_insert(Vec::new());
                                                            pending.retain(|(c,_t)| !crc.contains(c));
                                                            // if !pending.is_empty() {
                                                            // }
                                                            tracing::warn!("from {from} Reach>>>> {:?}", pending);
                                                            if let Some(go) = self
                                                            .swarm
                                                            .behaviour_mut()
                                                            .gossipsub
                                                            .as_mut()
                                                            {
                                                                let msg_t = Message::Feedback {crc,from_id:Some(from),to_id:None,status};
                                                                let event = luffa_rpc_types::Event::new(0,&msg_t,None,my_id);
                                                                let event = event.encode()?;
                                                                if let Err(e) = go.publish(
                                                                    TopicHash::from_raw(TOPIC_STATUS),
                                                                    event,
                                                                ) {
                                                                    tracing::error!("Feedback>>>{e:?}  msg: {msg_t:?}");
                                                                }
                                                            }
                                                        }
                                                        else{
                                                            tracing::warn!("reach or read feedback which from is None");
                                                        }
                                                    }
                                                    FeedbackStatus::Fetch=>{
                                                        self.emit_network_event(NetworkEvent::RequestResponse(
                                                            ChatEvent::Request(request.data().to_vec()),
                                                        ));
                                                    }
                                                    _=>{
                                                        tracing::warn!("feedback>> nonce msg: {msg_t:?}");

                                                    }
                                                }
                                            }
                                            _ => {
                                                tracing::warn!("nonce msg: {msg_t:?}");
                                            }
                                        }
                                    } 
                                } else if to == my_id  {
                                    // this node is a client and the message is send to it.
                                    self.emit_network_event(NetworkEvent::RequestResponse(
                                        ChatEvent::Request(request.data().to_vec()),
                                    ));
                                    
                                } else if from_id == my_id  {
                                    // this node is a client and the message is send to it.
                                    tracing::warn!("from_id == my_id");
                                    self.emit_network_event(NetworkEvent::RequestResponse(
                                        ChatEvent::Request(request.data().to_vec()),
                                    ));
                                    
                                }
                                else {
                                    let f = self.get_contacts_index(from_id);
                                    let t = self.get_contacts_index(to);
                                    // put record(crc,data)
                                    if let Err(e) = self
                                    .put_to_dht(crc, request.data().to_vec())
                                    {
                                        tracing::error!("{e:?}");
                                    }
                                    // tracing::info!("{crc}");
                                    // check that from and to was in any contacts ?

                                    if let Some(idx) = self.contacts.find_edge(f, t) {
                                        let tp = self.contacts.edge_weight(idx).unwrap();
                                        let mut rx_any = None;
                                        if *tp == 0 {
                                            // contact is private
                                            let pending = self.pending_routing.entry(to).or_insert(Vec::new());
                                            pending.push((crc,std::time::Instant::now()));
                                            let t = self.get_peer_index(to);

                                            if let Ok(Some(rx)) =
                                                self.local_send_if_connected(t, request.data())
                                            {
                                                rx_any = Some(rx);
                                            }
                                            if rx_any.is_none() {
                                                let f = self.get_peer_index(my_id);
                                                if let Some((cost, paths)) = astar(
                                                    &self.connections,
                                                    f,
                                                    |f| f == t,
                                                    |_e| 1,
                                                    |_| 0,
                                                ) {
                                                    println!("[{cost}] paths>>>>>> {paths:?}");
                                                    //route this message to shortest node and then break if the node is connected.
                                                    for r in paths {
                                                        if r != f {
                                                            match self.local_send_if_connected(
                                                                r,
                                                                request.data(),
                                                            ) {
                                                                Ok(Some(rx)) => {
                                                                    rx_any = Some(rx);
                                                                    break;
                                                                }
                                                                _ => {}
                                                            }
                                                        }
                                                    }
                                                } else {
                                                    tracing::warn!("not connect.");
                                                    self.emit_network_event(NetworkEvent::RequestResponse(
                                                        ChatEvent::Request(request.data().to_vec()),
                                                    ));
                                                }
                                            }
                                            match rx_any {
                                                Some(rx) => {
                                                    let pending = self.pending_routing.entry(to).or_insert(Vec::new());
                                                    pending.retain(|(c,_t)| crc != *c);
                                                    let sender = self.chat_sender.clone();
                                                    tokio::spawn(async move {
                                                        if let Ok(res) = rx.await {
                                                            if let Ok(Some(cr)) = res {
                                                                let res = crate::behaviour::chat::Response(cr.data);
                                                                if let Err(e) = sender.send((res,peer.clone())).await {
                                                                    tracing::error!("{e:?}");
                                                                }
                                                                
                                                            };
                                                        }
                                                    });
                                                }
                                                None => {
                                                    // do not route to any other relay node
                                                    
                                                    if let Some(go) = self
                                                        .swarm
                                                        .behaviour_mut()
                                                        .gossipsub
                                                        .as_mut()
                                                    {
                                                        if let Err(e) = go.publish(
                                                            TopicHash::from_raw(TOPIC_CHAT),
                                                            request.data().to_vec(),
                                                        ) {
                                                            tracing::info!("{e:?}");
                                                        }
                                                    }
                                                }
                                            }
                                        } else {
                                            //Group msg
                                            if let Some(go) =
                                                self.swarm.behaviour_mut().gossipsub.as_mut()
                                            {
                                                if let Err(e) = go.publish(
                                                    TopicHash::from_raw(TOPIC_CHAT),
                                                    request.data().to_vec(),
                                                ) {
                                                    tracing::error!("{e:?}");
                                                }
                                            }

                                            let g_idx = self.get_contacts_index(to);
                                            let members = self.contacts.edges(g_idx);
                                            let targets = members
                                                .into_iter()
                                                .map(|m| {
                                                    if m.source() == g_idx {
                                                        m.target()
                                                    } else {
                                                        m.source()
                                                    }
                                                    
                                                })
                                                .collect::<Vec<_>>();
                                            for t in targets {
                                                if let Some(to_id) = self.contacts.node_weight(t) {
                                                    let pending = self.pending_routing.entry(*to_id).or_insert(Vec::new());
                                                    pending.push((crc,std::time::Instant::now()));
                                                }
                                                if let Ok(Some(rx)) =
                                                    self.local_send_if_connected(t, request.data())
                                                {
                                                    
                                                    tokio::spawn(async move {
                                                        if let Ok(res) = rx.await {
                                                            if let Ok(Some(cr)) = res {
                                                                let res = crate::behaviour::chat::Response(cr.data);
                                                                tracing::info!(
                                                                    "group msg to >>> {res:?}"
                                                                );
                                                            };
                                                        }
                                                    });
                                                }
                                                
                                            }
                                            
                                        }
                                    } else {
                                        //contacts exchange
                                        tracing::warn!("contacts edge not found [{from_id} -> {to}]");
                                        let mut rx_any = None;
                                        let t = self.get_peer_index(to);
                                        let pending = self.pending_routing.entry(to).or_insert(Vec::new());
                                        pending.push((crc,std::time::Instant::now()));
                                        if let Ok(Some(rx)) =
                                            self.local_send_if_connected(t, request.data())
                                        {
                                            rx_any = Some(rx);
                                        }
                                        if rx_any.is_none() {
                                            let f = self.get_peer_index(my_id);
                                            if let Some((cost, paths)) = astar(
                                                &self.connections,
                                                f,
                                                |f| f == t,
                                                |_e| 1,
                                                |_| 0,
                                            ) {
                                                println!("[{cost}] paths 2>>>>>> {paths:?}");
                                                //route this message to shortest node and then break if the node is connected.
                                                for r in paths {
                                                    if r != f {
                                                        match self.local_send_if_connected(
                                                            r,
                                                            request.data(),
                                                        ) {
                                                            Ok(Some(rx)) => {
                                                                rx_any = Some(rx);
                                                                break;
                                                            }
                                                            _ => {}
                                                        }
                                                    }
                                                }
                                            }
                                            else{
                                                tracing::warn!("2 not connect.");
                                                self.emit_network_event(NetworkEvent::RequestResponse(
                                                    ChatEvent::Request(request.data().to_vec()),
                                                ));
                                            }
                                        }
                                        match rx_any {
                                            Some(rx) => {
                                                let pending = self.pending_routing.entry(to).or_insert(Vec::new());
                                                    pending.retain(|(c,_t)| crc != *c);
                                                let sender = self.chat_sender.clone();
                                                tokio::spawn(async move {
                                                    if let Ok(res) = rx.await {
                                                        if let Ok(Some(cr)) = res {
                                                            let res = crate::behaviour::chat::Response(cr.data);
                                                            if let Err(e) = sender.send((res,peer.clone())).await {
                                                                tracing::error!("{e:?}");
                                                            }
                                                        };
                                                    }
                                                });
                                            }
                                            None => {
                                                if let Some(go) =
                                                    self.swarm.behaviour_mut().gossipsub.as_mut()
                                                {
                                                    if let Err(e) = go.publish(
                                                        TopicHash::from_raw(TOPIC_CHAT),
                                                        request.data().to_vec(),
                                                    ) {
                                                        tracing::warn!("not route,publish failed, {e:?}");
                                                    }
                                                }
                                               
                                                self.emit_network_event(
                                                    NetworkEvent::RequestResponse(
                                                        ChatEvent::Request(request.data().to_vec()),
                                                    ),
                                                );
                                            }
                                        }
                                    }
                                };
                            }
                            RequestResponseMessage::Response {
                                request_id,
                                response,
                            } => {
                                let data = response.0;
                                let luffa_rpc_types::Event {msg,nonce,..} = luffa_rpc_types::Event::decode(&data)?;
                                if nonce.is_some() {
                                    self.emit_network_event(NetworkEvent::RequestResponse(
                                        ChatEvent::Response { request_id:Some(request_id), data },
                                    ));
                                }
                                else{
                                    let res = Message::decrypt(bytes::Bytes::from(msg), None, nonce)?;
    
                                    if let Some((crc,to,channel)) = self.pending_request.remove(&request_id) {
                                        if let Err(_e) =
                                            channel.send(Ok(Some(ChatResponse { data: data.clone() })))
                                        {
                                            tracing::error!("channel response failed");
                                        }
                                     
                                        tracing::info!("route Feedback:>>>>{res:?}");
                                        // let msg = Message::Feedback { crc:vec![crc], from_id:None, to_id: Some(to), status: FeedbackStatus::Send };
                                        // tracing::warn!("res Feedback:>>>>{msg:?}");
                                        self.local_feedback(Some(request_id), res );
                                    }
                                    else{
                                        tracing::warn!("res Feedback:>>>>{res:?}");
                                        self.emit_network_event(NetworkEvent::RequestResponse(
                                            ChatEvent::Response { request_id:Some(request_id), data },
                                        ));
                                    }
                                }
                            }
                        }
                    }
                    RequestResponseEvent::ResponseSent { peer, request_id } => {
                        tracing::info!("Chat Response Sent>>{peer:?}  {:?} ", request_id);
                        self.emit_network_event(NetworkEvent::RequestResponse(
                            ChatEvent::ResponseSent { peer, request_id },
                        ));
                    }
                    RequestResponseEvent::InboundFailure {
                        peer,
                        request_id,
                        error,
                    } => {
                        self.emit_network_event(NetworkEvent::RequestResponse(
                            ChatEvent::InboundFailure {
                                peer,
                                request_id,
                                error,
                            },
                        ));
                    }
                    RequestResponseEvent::OutboundFailure {
                        peer,
                        request_id,
                        error,
                    } => {
                        self.emit_network_event(NetworkEvent::RequestResponse(
                            ChatEvent::OutboundFailure {
                                peer,
                                request_id,
                                error,
                            },
                        ));
                    }
                }
            }
            _ => {
                // TODO: check all important events are handled
            }
        }

        Ok(())
    }

    fn handle_chat_response(
        &mut self,
        res: crate::behaviour::chat::Response,
        peer: PeerId,
    ) {
        if let Some(chat) = self.swarm.behaviour_mut().chat.as_mut() {
            let req = crate::behaviour::chat::Request(res.0);
            // let (tx, rx) = tokio::sync::oneshot::channel();
            let req_id = chat.send_request(&peer, req);
            // self.pending_request.insert(req_id, (0,0,tx));
        }
    }
    fn handle_chat_routing(
        &mut self,
        peer_id:PeerId,
        crc:Vec<u64>,
    ) {
        let local_id = self.local_peer_id();
        let mut digest = crc64fast::Digest::new();
        digest.write(&local_id.to_bytes());
        let my_id = digest.sum64();

        let mut digest = crc64fast::Digest::new();
        digest.write(&peer_id.to_bytes());
        let to_id = digest.sum64();
        if let Some(chat) = self.swarm.behaviour_mut().chat.as_mut() {
            
            tracing::warn!("routing to> {to_id} crc {crc:?}");
            let msg = Message::Feedback { crc, from_id: None, to_id: Some(to_id), status: luffa_rpc_types::FeedbackStatus::Fetch };
            let data = luffa_rpc_types::Event::new(to_id, &msg, None, my_id);
            let data = data.encode().unwrap();
            // let (tx, rx) = tokio::sync::oneshot::channel();
            let req_id = chat.send_request(&peer_id, crate::behaviour::chat::Request(data));
            // self.pending_request.insert(req_id, (0,to_id,tx));
        }
    }

    fn get_node_index(&mut self, did: u64) -> NodeIndex {
        match self.cache.node_indices().find(|n| self.cache[*n] == did) {
            Some(v) => v,
            None => self.cache.add_node(did),
        }
    }
    fn get_peer_index(&mut self, did: u64) -> NodeIndex {
        match self
            .connections
            .node_indices()
            .find(|n| self.connections[*n] == did)
        {
            Some(v) => v,
            None => self.connections.add_node(did),
        }
    }
    fn get_contacts_index(&mut self, did: u64) -> NodeIndex {
        match self
            .contacts
            .node_indices()
            .find(|n| self.contacts[*n] == did)
        {
            Some(v) => v,
            None => self.contacts.add_node(did),
        }
    }
    fn save_cache_crc(&mut self, crc: u64, from_id: u64, to: u64) -> EdgeIndex {
        tracing::info!("save cache crc:{crc}  {from_id}-> {to}");
        let from = self.get_node_index(from_id);
        let to = self.get_node_index(to);
        let now = Utc::now().timestamp_millis() as u64;
        self.cache.add_edge(from, to, (crc, now))
    }
    fn remove_cache_crc(&mut self, crc: u64, from_id: u64, to: u64) {
        tracing::info!("save cache crc:{crc}  {from_id}-> {to}");
        let from = self.get_node_index(from_id);
        let to = self.get_node_index(to);
        if let Some(edge) = self.cache.edges_connecting(from, to).filter(|c| c.weight().0 == crc).next() {
            self.cache.remove_edge(edge.id());
        }
        
    }
    fn put_to_dht(&mut self, crc: u64, data: Vec<u8>) -> anyhow::Result<QueryId> {
        if let Some(kad) = self.swarm.behaviour_mut().kad.as_mut() {
            let record = Record::new(crc.to_be_bytes().to_vec(), data);
            kad.put_record(record, Quorum::One)
                .map_err(|e| anyhow!("{e:?}"))
        } else {
            Err(anyhow!("put to dht failed"))
        }
    }
    fn load_cache_crc(&mut self, did: u64, have_time: Option<u64>) -> Vec<(u64, u64)> {
        let to = self.get_node_index(did);
        let mut cached_crc = vec![];
        let now = Utc::now().timestamp_millis() as u64;
        let have_time = have_time.unwrap_or(0);
        let mut remove_edges = vec![];
        if let Some(mut e) = self.cache.first_edge(to, Direction::Incoming) {
            let (crc, time) = self.cache.edge_weight(e).unwrap();
            if *time > have_time {
                if let Some((a, _b)) = self.cache.edge_endpoints(e) {
                    let from_id = self.cache.node_weight(a).unwrap();
                    cached_crc.push((*crc, *from_id));

                    while let Some(n) = self.cache.next_edge(e, Direction::Incoming) {
                        let (crc, time) = self.cache.edge_weight(n).unwrap();
                        if now - *time > 24 * 60 * 60 * 1000 {
                            remove_edges.push(n);
                            tracing::info!("remove edge {time}");
                            continue;
                        }
                        if *time < have_time {
                            tracing::info!("skip edge:{time} < {have_time}");
                            if now - *time > 5 * 60 * 1000 {
                                remove_edges.push(n);
                            }
                            e = n;
                            continue;
                        }
                        let (a, _b) = self.cache.edge_endpoints(n).unwrap();
                        let from_id = self.cache.node_weight(a).unwrap();
                        cached_crc.push((*crc, *from_id));
                        e = n;
                    }
                }
            }
        }

        for rm in remove_edges {
            self.cache.remove_edge(rm);
        }

        cached_crc
    }

    fn local_send_if_connected(
        &mut self,
        target: NodeIndex,
        data: &Vec<u8>,
    ) -> Result<Option<tokio::sync::oneshot::Receiver<Result<Option<ChatResponse>, anyhow::Error>>>>
    {
        
        // this node is connected to the target of this message?
        let mut edges = self.connections.edges(target);
        if let Some(local) = edges.find(|e| match e.weight() {
            ConnectionEdge::Local(_) => true,
            _ => false,
        }) 
        {
            match local.weight() {
                ConnectionEdge::Local(p) => {
                    if let Some(chat) = self.swarm.behaviour_mut().chat.as_mut() {
                        let (tx, rx) = tokio::sync::oneshot::channel();
                        let data = data.to_vec();
                        let luffa_rpc_types::Event { crc ,..} = luffa_rpc_types::Event::decode_uncheck(&data)?;
                        let mut digest = crc64fast::Digest::new();
                        digest.write(&p.clone().to_bytes());
                        let to_id = digest.sum64();
                        let req_id = chat.send_request(p, crate::behaviour::chat::Request(data));
                        self.pending_request.insert(req_id, (crc,to_id,tx));
                        tracing::info!("chat send. {:?}", req_id);

                        return Ok(Some(rx));
                    }
                }
                _ => {
                    unreachable!()
                }
            }
        }
        else{
            if let Some(to) = self.contacts.node_weight(target) {
                let peer_id =
                match self.swarm.behaviour().peer_manager.all_peers().iter().find(|peer|{
                    let mut digest = crc64fast::Digest::new();
                    digest.write(&peer.clone().to_bytes());
                    let to_id = digest.sum64();
                    to_id == *to 
                })
                {
                    Some(p)=>{
                        Some(p.clone().clone())
                    }
                    None=>{
                        None
                    }
                };
                if let Some(p) = peer_id {
                    let data = data.to_vec();
                    let luffa_rpc_types::Event { crc ,..} = luffa_rpc_types::Event::decode_uncheck(&data)?;
                    if let Some(chat) = self.swarm.behaviour_mut().chat.as_mut() {
                        
                        let (tx, rx) = tokio::sync::oneshot::channel();
                        let req_id = chat.send_request(&p, crate::behaviour::chat::Request(data));
                        self.pending_request.insert(req_id, (crc,*to,tx));
                        tracing::info!("chat send. {:?}", req_id);
                        return Ok(Some(rx)); 
                    }

                }
                
            }
        }
        Ok(None)
    }

    #[tracing::instrument(skip(self))]
    fn handle_rpc_message(&mut self, message: RpcMessage) -> Result<bool> {
        // Inbound messages
        match message {
            RpcMessage::BackGossipsub(msg) => match msg {
                crate::rpc::GossipsubMessage::Publish(s, topic, data) => {
                    let from = self.local_peer_id().clone();
                    let id = MessageId::new(&[0]);
                    let data = data.to_vec();
                    let message = libp2p::gossipsub::GossipsubMessage {
                        source: None,
                        sequence_number: None,
                        topic,
                        data,
                    };
                    self.emit_network_event(NetworkEvent::Gossipsub(GossipsubEvent::Message {
                        from,
                        id,
                        message,
                    }))
                }
                _ => {}
            },
            RpcMessage::Chat(response_channel, data) => {
                let peer_manager = &self.swarm.behaviour().peer_manager;
                let manager = peer_manager.all_peers().into_iter().map(|p| p.clone()).collect::<Vec<_>>();

                let mut peers = {
                    manager.iter()
                        .map(
                            |p| match peer_manager.info_for_peer(p) {
                                Some(pp) => match &pp.last_info {
                                    Some(info) => {
                                        Some((p.clone(), Some(info.clone()), pp.last_rtt.clone()))
                                    }
                                    None => Some((p.clone(), None, pp.last_rtt.clone())),
                                },
                                None => Some((p.clone(),None,None)),
                            },
                        )
                        .filter(|item| item.is_some())
                        .map(|item| item.unwrap())
                        // .filter(|(_p, info, _)| info.agent_version.contains("Relay"))
                        .collect::<Vec<_>>()
                };
                
                peers.sort_by(|(_, _e, a), (_, _f, b)| {
                    let a = a.unwrap_or(Duration::from_secs(5)).as_millis();
                    let b = b.unwrap_or(Duration::from_secs(5)).as_millis();
                    a.partial_cmp(&b).unwrap()
                });
                
                
                if let Some(chat) = self.swarm.behaviour_mut().chat.as_mut() {
                    let luffa_rpc_types::Event {
                        crc,
                        to,
                        from_id,
                        ..
                    } = luffa_rpc_types::Event::decode_uncheck(&data.msg).unwrap();
                    if let Some((peer,_,_)) = peers.iter().find(|(p,_,_)| {
                        let mut digest = crc64fast::Digest::new();
                        digest.write(&p.to_bytes());
                        to == digest.sum64()
                    })
                    {
                        let req_id =
                        chat.send_request(peer, crate::behaviour::chat::Request(data.msg));
                        self.pending_request.insert(req_id, (crc,to,response_channel));
                        self.local_feedback(Some(req_id.clone()), Message::Feedback { crc:vec![crc], from_id:Some(from_id), to_id: Some(to), status: FeedbackStatus::Sending });
                        
                        return Ok(false);
                    }
                    if let Some((peer, _, ttl)) = peers.first() {
                        let req_id =
                        chat.send_request(peer, crate::behaviour::chat::Request(data.msg));
                        self.pending_request.insert(req_id, (crc,to,response_channel));
                        self.local_feedback(Some(req_id.clone()), Message::Feedback { crc:vec![crc], from_id:Some(from_id), to_id: Some(to), status: FeedbackStatus::Sending });
                        if let Some((_,_,ttl2)) = peers.last() {
                            tracing::info!("chat send fast relay ttl({ttl:?}) < ttl({ttl2:?}). use {peer:?} req: {:?} ", req_id);
                        }
                        else{
                            tracing::warn!("chat send fast relay ttl({ttl:?}). {:?}", req_id);
                        }
                        return Ok(false);
                    }

                    if let Some(dft_peer) = manager.first() {
                        let luffa_rpc_types::Event {
                            crc,
                            to,
                            from_id,
                            ..
                        } = luffa_rpc_types::Event::decode_uncheck(&data.msg).unwrap();
                        
                        let req_id =
                        chat.send_request(&dft_peer, crate::behaviour::chat::Request(data.msg));
                        self.pending_request.insert(req_id, (crc,to,response_channel));
                        self.local_feedback(Some(req_id.clone()), Message::Feedback { crc:vec![crc], from_id:Some(from_id), to_id: Some(to), status: FeedbackStatus::Sending });
                        tracing::warn!("2 chat send to default ({dft_peer:?}). {:?}", req_id);
                        return Ok(false);
                    }
                }
                let luffa_rpc_types::Event {
                    crc,
                    to,
                    from_id,
                    ..
                } = luffa_rpc_types::Event::decode_uncheck(&data.msg).unwrap();
                self.local_feedback(None, Message::Feedback { crc:vec![crc], from_id:Some(from_id), to_id: Some(to), status: FeedbackStatus::Failed });
                if let Err(_e) = response_channel.send(Err(anyhow!("not peers"))) {
                    tracing::info!("channel response failed");
                }
            }
            RpcMessage::ExternalAddrs(response_channel) => {
                response_channel
                    .send(
                        self.swarm
                            .external_addresses()
                            .map(|r| r.addr.clone())
                            .collect(),
                    )
                    .ok();
            }
            RpcMessage::Listeners(response_channel) => {
                response_channel
                    .send(self.swarm.listeners().cloned().collect())
                    .ok();
            }
            RpcMessage::LocalPeerId(response_channel) => {
                response_channel.send(*self.swarm.local_peer_id()).ok();
            }
            RpcMessage::BitswapRequest {
                ctx,
                cids,
                response_channels,
                providers,
            } => {
                tracing::debug!("context:{} bitswap_request", ctx);
                let store = self.store.clone();
                let (tx, rx) = std::sync::mpsc::channel();
                tokio::spawn(async move {
                    for (cid, response_channel) in
                        cids.into_iter().zip(response_channels.into_iter())
                    {
                        match store.get(&cid) {
                            Ok(Some(blob)) => {
                                let blk = Block::new(blob, cid);
                                if let Err(e) = response_channel.send(Ok(blk)) {
                                    tracing::error!("{e:?}");
                                }
                            }
                            _ => {
                                tx.send((cid, response_channel)).unwrap();
                            }
                        }
                    }
                });
                while let Ok((cid, response_channel)) = rx.recv() {
                    if let Err(e) = self
                        .want_block(ctx, cid, providers.clone(), response_channel)
                        .map_err(|err| anyhow!("Failed to send a bitswap want_block: {:?}", err))
                    {
                        tracing::error!("{e:?}");
                    }
                }
            }
            RpcMessage::PushBitswapRequest {
                data,
                response_channels,
            } => {
                tracing::debug!("PushBitswapRequest:--{}---", data.len());
                let cid = Cid::new_v1(
                    DagCborCodec.into(),
                    multihash::Code::Sha2_256.digest(&data[..]),
                );

                let store = self.store.clone();
                let blob = data.clone();
                tokio::spawn(async move {
                    if let Err(e) = store.put(cid, blob, vec![]) {
                        tracing::info!("store put> {:?}", e);
                    }
                });
                let ret = cid.clone();
                if let Some(kad) = self.swarm.behaviour_mut().kad.as_mut() {
                    let key = libp2p::kad::record::Key::new(&ret.hash().to_bytes());
                    kad.start_providing(key)
                        .map_err(|_| anyhow!("Failed to push bitswap"))?;
                }
                self.swarm
                    .behaviour()
                    .notify_new_blocks(vec![Block { cid, data }]);
                for channel in response_channels {
                    channel
                        .send(Ok(ret.clone()))
                        .map_err(|_| anyhow!("Failed to push bitswap"))?;
                }
            }
            RpcMessage::BitswapNotifyNewBlocks {
                blocks,
                response_channel,
            } => {
                self.swarm.behaviour().notify_new_blocks(blocks);
                response_channel.send(Ok(())).ok();
            }
            RpcMessage::BitswapStopSession {
                ctx,
                response_channel,
            } => {
                self.destroy_session(ctx, response_channel);
            }
            RpcMessage::ProviderRequest {
                key,
                limit,
                response_channel,
            } => match key {
                ProviderRequestKey::Dht(key) => {
                    debug!("fetching providers for: {:?}", key);
                    if self.swarm.behaviour().kad.is_enabled() {
                        self.providers.push(key, limit, response_channel);
                    } else {
                        tokio::task::spawn(async move {
                            response_channel
                                .send(Err("kademlia is not available".into()))
                                .await
                                .ok();
                        });
                    }
                }
                ProviderRequestKey::Bitswap(_, _) => {
                    debug!(
                        "RpcMessage::ProviderRequest: getting providers for {:?}",
                        key
                    );
                    // TODO
                }
            },
            RpcMessage::StartProviding(response_channel, key) => {
                if let Some(kad) = self.swarm.behaviour_mut().kad.as_mut() {
                    // wait for kad to process the query request before returning
                    match kad.start_providing(key.clone()).map_err(|e| e.into()) {
                        Ok(query_id) => match self.provider_on_dht_queries.entry(key.to_vec()) {
                            std::collections::hash_map::Entry::Occupied(mut entry) => {
                                let (_, channels) = entry.get_mut();
                                channels.push(response_channel);
                            }
                            std::collections::hash_map::Entry::Vacant(entry) => {
                                entry.insert((query_id, vec![response_channel]));
                            }
                        },
                        Err(e) => {
                            response_channel.send(Err(e)).ok();
                        }
                    }
                } else {
                    response_channel
                        .send(Err(anyhow!("kademlia is not available")))
                        .ok();
                }
            }
            RpcMessage::StopProviding(response_channel, key) => {
                if let Some(kad) = self.swarm.behaviour_mut().kad.as_mut() {
                    kad.stop_providing(&key);
                    response_channel.send(Ok(())).ok();
                } else {
                    response_channel
                        .send(Err(anyhow!("kademlia is not availalbe")))
                        .ok();
                }
            }
            RpcMessage::PutRecord(response_channel, record) => {
                if let Some(kad) = self.swarm.behaviour_mut().kad.as_mut() {
                    let key = record.key.clone();
                    match kad
                        .put_record(record, Quorum::N(NonZeroUsize::new(1).expect("3 != 1")))
                        .map_err(|e| e.into())
                    {
                        Ok(q) => match self.record_on_dht_queries.entry(key.to_vec()) {
                            std::collections::hash_map::Entry::Occupied(mut entry) => {
                                let (_, channels) = entry.get_mut();
                                channels.push(response_channel);
                            }
                            std::collections::hash_map::Entry::Vacant(entry) => {
                                entry.insert((q, vec![response_channel]));
                            }
                        },
                        Err(e) => {
                            response_channel.send(Err(e)).ok();
                        }
                    }
                } else {
                    response_channel
                        .send(Err(anyhow!("kademlia is not availalbe")))
                        .ok();
                }
            }
            RpcMessage::PutRecordTo(response_channel, peers, record) => {
                if let Some(kad) = self.swarm.behaviour_mut().kad.as_mut() {
                    let key = record.key.clone();
                    let peers = peers.chunks_exact(1);
                    // let peers = peers.next().unwrap();
                    // let q = kad
                    //     .put_record_to(record,peers, Quorum::One);
                    // match self.record_on_dht_queries.entry(key.to_vec()) {
                    //     std::collections::hash_map::Entry::Occupied(mut entry) => {
                    //         let (_, channels) = entry.get_mut();
                    //         channels.push(response_channel);
                    //     }
                    //     std::collections::hash_map::Entry::Vacant(entry) => {
                    //         entry.insert((q, vec![response_channel]));
                    //     }
                    // }
                } else {
                    response_channel
                        .send(Err(anyhow!("kademlia is not availalbe")))
                        .ok();
                }
            }
            RpcMessage::GetRecord(response_channel, key) => {
                if let Some(kad) = self.swarm.behaviour_mut().kad.as_mut() {
                    match self.record_on_dht_queries.entry(key.to_vec()) {
                        std::collections::hash_map::Entry::Occupied(mut entry) => {
                            let (_, channels) = entry.get_mut();
                            channels.push(response_channel);
                        }
                        std::collections::hash_map::Entry::Vacant(entry) => {
                            let id = kad.get_record(key);
                            entry.insert((id, vec![response_channel]));
                        }
                    }
                } else {
                    response_channel
                        .send(Err(anyhow!("kademlia is not availalbe")))
                        .ok();
                }
            }
            RpcMessage::NetListeningAddrs(response_channel) => {
                let mut listeners: Vec<_> = Swarm::listeners(&self.swarm).cloned().collect();
                let peer_id = *Swarm::local_peer_id(&self.swarm);
                listeners.extend(Swarm::external_addresses(&self.swarm).map(|r| r.addr.clone()));

                response_channel
                    .send((peer_id, listeners))
                    .map_err(|_| anyhow!("Failed to get Libp2p listeners"))?;
            }
            RpcMessage::NetPeers(response_channel) => {
                #[allow(clippy::needless_collect)]
                let peers = self.swarm.connected_peers().copied().collect::<Vec<_>>();
                let peer_addresses: HashMap<PeerId, Vec<Multiaddr>> = peers
                    .into_iter()
                    .map(|pid| (pid, self.swarm.behaviour_mut().addresses_of_peer(&pid)))
                    .collect();

                response_channel
                    .send(peer_addresses)
                    .map_err(|_| anyhow!("Failed to get Libp2p peers"))?;
            }
            RpcMessage::NetConnect(response_channel, peer_id, addrs) => {
                if self.swarm.is_connected(&peer_id) {
                    response_channel.send(Ok(())).ok();
                } else {
                    let channels = self.dial_queries.entry(peer_id).or_default();
                    channels.push(response_channel);

                    // when using DialOpts::peer_id, having the `P2p` protocol as part of the
                    // added addresses throws an error
                    // we can filter out that protocol before adding the addresses to the dial opts
                    let addrs = addrs
                        .iter()
                        .map(|a| {
                            a.iter()
                                .filter(|p| !matches!(*p, Protocol::P2p(_)))
                                .collect()
                        })
                        .collect();
                    let dial_opts = DialOpts::peer_id(peer_id)
                        .addresses(addrs)
                        .condition(libp2p::swarm::dial_opts::PeerCondition::Always)
                        .build();
                    if let Err(e) = Swarm::dial(&mut self.swarm, dial_opts) {
                        tracing::info!("invalid dial options: {:?}", e);
                        while let Some(channel) = channels.pop() {
                            channel
                                .send(Err(anyhow!("error dialing peer {:?}: {}", peer_id, e)))
                                .ok();
                        }
                    }
                }
            }
            RpcMessage::NetConnectByPeerId(response_channel, peer_id) => {
                if self.swarm.is_connected(&peer_id) {
                    response_channel.send(Ok(())).ok();
                } else {
                    let channels = self.dial_queries.entry(peer_id).or_default();
                    channels.push(response_channel);

                    let dial_opts = DialOpts::peer_id(peer_id)
                        .condition(libp2p::swarm::dial_opts::PeerCondition::Always)
                        .build();
                    if let Err(e) = Swarm::dial(&mut self.swarm, dial_opts) {
                        while let Some(channel) = channels.pop() {
                            channel
                                .send(Err(anyhow!("error dialing peer {:?}: {}", peer_id, e)))
                                .ok();
                        }
                    }
                }
            }
            RpcMessage::AddressesOfPeer(response_channel, peer_id) => {
                let addrs = self.swarm.behaviour_mut().addresses_of_peer(&peer_id);
                response_channel.send(addrs).ok();
            }
<<<<<<< HEAD
            RpcMessage::NetDisconnect(response_channel, _peer_id) => {
                tracing::info!("NetDisconnect API not yet implemented"); // TODO: implement NetDisconnect
=======
            RpcMessage::NetDisconnect(response_channel, peer_id) => {
                if self.swarm.is_connected(&peer_id) {
                    if let Err(e) = self.swarm.disconnect_peer_id(peer_id) {
>>>>>>> 04747a74

                    }
                }
                response_channel
                    .send(())
                    .map_err(|_| anyhow!("sender dropped"))?;
            }
            RpcMessage::Gossipsub(g) => {
                let gossipsub = match self.swarm.behaviour_mut().gossipsub.as_mut() {
                    Some(gossipsub) => gossipsub,
                    None => {
                        tracing::info!("Unexpected gossipsub message");
                        return Ok(false);
                    }
                };
                match g {
                    rpc::GossipsubMessage::AddExplicitPeer(response_channel, peer_id) => {
                        gossipsub.add_explicit_peer(&peer_id);
                        response_channel
                            .send(())
                            .map_err(|_| anyhow!("sender dropped"))?;
                    }
                    rpc::GossipsubMessage::AllMeshPeers(response_channel) => {
                        let peers = gossipsub.all_mesh_peers().copied().collect();
                        response_channel
                            .send(peers)
                            .map_err(|_| anyhow!("sender dropped"))?;
                    }
                    rpc::GossipsubMessage::AllPeers(response_channel) => {
                        let all_peers = gossipsub
                            .all_peers()
                            .map(|(p, t)| (*p, t.into_iter().cloned().collect()))
                            .collect();
                        response_channel
                            .send(all_peers)
                            .map_err(|_| anyhow!("sender dropped"))?;
                    }
                    rpc::GossipsubMessage::MeshPeers(response_channel, topic_hash) => {
                        let peers = gossipsub.mesh_peers(&topic_hash).copied().collect();
                        response_channel
                            .send(peers)
                            .map_err(|_| anyhow!("sender dropped"))?;
                    }
                    rpc::GossipsubMessage::Publish(response_channel, topic_hash, bytes) => {
                        let res = gossipsub.publish(topic_hash, bytes.to_vec());
                        // tracing::info!("rpc >> publish. {}",res.is_ok());
                        response_channel
                            .send(res)
                            .map_err(|_| anyhow!("sender dropped"))?;
                    }
                    rpc::GossipsubMessage::RemoveExplicitPeer(response_channel, peer_id) => {
                        gossipsub.remove_explicit_peer(&peer_id);
                        response_channel
                            .send(())
                            .map_err(|_| anyhow!("sender dropped"))?;
                    }
                    rpc::GossipsubMessage::Subscribe(response_channel, topic_hash) => {
                        let res = gossipsub.subscribe(&IdentTopic::new(topic_hash.into_string()));
                        response_channel
                            .send(res)
                            .map_err(|_| anyhow!("sender dropped"))?;
                    }
                    rpc::GossipsubMessage::Topics(response_channel) => {
                        let topics = gossipsub.topics().cloned().collect();
                        response_channel
                            .send(topics)
                            .map_err(|_| anyhow!("sender dropped"))?;
                    }
                    rpc::GossipsubMessage::Unsubscribe(response_channel, topic_hash) => {
                        let res = gossipsub.unsubscribe(&IdentTopic::new(topic_hash.into_string()));
                        response_channel
                            .send(res)
                            .map_err(|_| anyhow!("sender dropped"))?;
                    }
                }
            }
            RpcMessage::ListenForIdentify(response_channel, peer_id) => {
                let channels = self.lookup_queries.entry(peer_id).or_default();
                channels.push(response_channel);
            }
            RpcMessage::LookupPeerInfo(response_channel, peer_id) => {
                if let Some(info) = self.swarm.behaviour().peer_manager.info_for_peer(&peer_id) {
                    let info = info.last_info.clone();
                    response_channel.send(info).ok();
                } else {
                    response_channel.send(None).ok();
                }
            }
            // RpcMessage::LookupLocalPeerInfo(response_channel) => {
            //     let peer_id = self.swarm.local_peer_id();
            //     let listen_addrs = self.swarm.listeners().cloned().collect();
            //     let observed_addrs = self
            //         .swarm
            //         .external_addresses()
            //         .map(|a| a.addr.clone())
            //         .collect();
            //     let protocol_version = String::from(crate::behaviour::PROTOCOL_VERSION);
            //     let agent_version = String::from(crate::behaviour::AGENT_VERSION);
            //     let protocols = self.swarm.behaviour().peer_manager.supported_protocols();

            //     response_channel
            //         .send(Lookup {
            //             peer_id: *peer_id,
            //             listen_addrs,
            //             observed_addrs,
            //             agent_version,
            //             protocol_version,
            //             protocols,
            //         })
            //         .ok();
            // }
            RpcMessage::CancelListenForIdentify(response_channel, peer_id) => {
                self.lookup_queries.remove(&peer_id);
                self.emit_network_event(NetworkEvent::CancelLookupQuery(peer_id));
                response_channel.send(()).ok();
            }
            RpcMessage::FindPeerOnDHT(response_channel, peer_id) => {
                debug!("find closest peers for: {:?}", peer_id);
                if let Some(kad) = self.swarm.behaviour_mut().kad.as_mut() {
                    match self.find_on_dht_queries.entry(peer_id.to_bytes()) {
                        std::collections::hash_map::Entry::Occupied(mut entry) => {
                            let (_, channels) = entry.get_mut();
                            channels.push(response_channel);
                        }
                        std::collections::hash_map::Entry::Vacant(entry) => {
                            kad.get_closest_peers(peer_id);
                            entry.insert((peer_id, vec![response_channel]));
                        }
                    }
                } else {
                    tokio::task::spawn(async move {
                        response_channel
                            .send(Err(anyhow!("kademlia is not available")))
                            .ok();
                    });
                }
            }
            RpcMessage::Shutdown => {
                return Ok(true);
            }
        }

        Ok(false)
    }

    fn local_feedback(&mut self,request_id:Option<RequestId>,msg:Message) {
        match &msg {
            Message::Feedback { from_id, to_id, .. }    =>{
                let e = luffa_rpc_types::Event::new(to_id.unwrap_or_default(), &msg, None, from_id.unwrap_or_default());
                let data = e.encode().unwrap();
                self.emit_network_event(NetworkEvent::RequestResponse(ChatEvent::Response { request_id, data }));
            }
            _=>{

            }
        }
    }

}

pub async fn load_identity<S: Storage>(
    kc: &mut Keychain<S>,
    filter: Option<KeyFilter>,
) -> Result<Keypair> {
    if kc.is_empty().await? {
        tracing::info!("no identity found, creating",);
        match filter.as_ref() {
            Some(KeyFilter::Phrase(phrase, pwd)) => {
                let k = kc.create_ed25519_key_from_seed(phrase, pwd).await?;
                let keypair: Keypair = k.into();
                return Ok(keypair);
            }
            _ => {
                let (p, k) = kc.create_ed25519_key_bip39("", true).await?;
                let keypair: Keypair = k.into();
                return Ok(keypair);
            }
        }
    }

    match filter.as_ref() {
        Some(KeyFilter::Phrase(phrase, pwd)) => {
            let k = kc.create_ed25519_key_from_seed(phrase, pwd).await?;
            let keypair: Keypair = k.into();
            return Ok(keypair);
        }
        Some(KeyFilter::Name(name)) => {
            while let Some(first_key) = kc.keys().next().await {
                let k = first_key.unwrap();
                if &k.name() == name {
                    let keypair: Keypair = k.into();

                    return Ok(keypair);
                }
            }
        }
        _ => {
            // let (p,k) = kc.create_ed25519_key_bip39("",true).await?;
            // let keypair: Keypair = k.into();
            // return Ok(keypair)
        }
    }

    // for now we just use the first key
    let first_key = kc.keys().next().await;
    if let Some(keypair) = first_key {
        let keypair: Keypair = keypair?.into();
        tracing::info!("identity loaded: {}", PeerId::from(keypair.public()));
        return Ok(keypair);
    }

    Err(anyhow!("inconsistent keystate"))
}<|MERGE_RESOLUTION|>--- conflicted
+++ resolved
@@ -1,4 +1,5 @@
-use std::collections::{HashMap, HashSet,VecDeque};
+use std::collections::{HashMap, HashSet};
+use std::error::Error;
 use std::fmt;
 use std::num::NonZeroUsize;
 use std::str::FromStr;
@@ -6,7 +7,7 @@
 use std::time::{Duration, Instant};
 
 use ahash::AHashMap;
-use anyhow::{anyhow, bail, Result};
+use anyhow::{anyhow, bail, Context, Result};
 use chrono::Utc;
 use cid::Cid;
 use futures_util::stream::StreamExt;
@@ -2410,17 +2411,9 @@
                 let addrs = self.swarm.behaviour_mut().addresses_of_peer(&peer_id);
                 response_channel.send(addrs).ok();
             }
-<<<<<<< HEAD
             RpcMessage::NetDisconnect(response_channel, _peer_id) => {
                 tracing::info!("NetDisconnect API not yet implemented"); // TODO: implement NetDisconnect
-=======
-            RpcMessage::NetDisconnect(response_channel, peer_id) => {
-                if self.swarm.is_connected(&peer_id) {
-                    if let Err(e) = self.swarm.disconnect_peer_id(peer_id) {
->>>>>>> 04747a74
-
-                    }
-                }
+
                 response_channel
                     .send(())
                     .map_err(|_| anyhow!("sender dropped"))?;
