--- conflicted
+++ resolved
@@ -524,7 +524,6 @@
                 }
             }
         }
-<<<<<<< HEAD
         // if let Some(d_id) = dis {
         //     if self.swarm.disconnect_peer_id(d_id.clone()).is_err() {
         //         tracing::warn!("disconnect peer is err");
@@ -532,15 +531,7 @@
         //         tracing::warn!("disconnect peer {d_id:?} is ok");
         //     }
         // }
-=======
-        if let Some(d_id) = dis {
-            // if self.swarm.disconnect_peer_id(d_id.clone()).is_err() {
-            //     tracing::warn!("disconnect peer is err");
-            // } else {
-            //     tracing::warn!("disconnect peer {d_id:?} is ok");
-            // }
-        }
->>>>>>> 495d9d83
+
         if let Some((dial_opts, range)) = to_dial {
             info!(
                 "checking node {:?} in bucket range ({:?})",
