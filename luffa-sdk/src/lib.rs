--- conflicted
+++ resolved
@@ -3855,12 +3855,8 @@
                                                 my_id,
                                             );
                                             let event = event.encode().unwrap();
-<<<<<<< HEAD
-                                            tracing::warn!("send join to group {did}");
-=======
                                             sleep(Duration::from_secs(3));
                                             tracing::info!("send join to group {did}");
->>>>>>> 1969a82d
                                             if let Err(e) = client_t
                                                 .chat_request(bytes::Bytes::from(event))
                                                 .await
