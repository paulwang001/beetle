#[macro_use]
extern crate lazy_static;
use aes_gcm::{
    aead::{KeyInit, OsRng},
    Aes256Gcm, // Or `Aes128Gcm`
};
use anyhow::Context;
use api::P2pClient;
use futures::StreamExt;
use libp2p::identity::PublicKey;
use libp2p::{multihash, PeerId};
use libp2p::{gossipsub::TopicHash, identity::Keypair};
use luffa_node::{
    DiskStorage, GossipsubEvent, KeyFilter, Keychain, NetworkEvent, Node, ENV_PREFIX,
};
use luffa_rpc_types::{
    message_from, message_to, ChatContent, Contacts, ContactsTypes, ContentData, FeedbackStatus,
};
use luffa_rpc_types::{AppStatus, ContactsEvent, ContactsToken, Event, Message};
use luffa_store::{Config as StoreConfig, Store};
use luffa_util::{luffa_config_path, make_config};
use serde::{Deserialize, Serialize};
use sled::Db;
use std::collections::HashMap;
use std::fmt::Debug;
use std::path::{Path, PathBuf};
use std::sync::Arc;
use std::time::Duration;
use tantivy::tokenizer::{LowerCaser, SimpleTokenizer, Stemmer, TextAnalyzer};
use tokio::sync::mpsc::{Receiver, Sender};
use tokio::sync::RwLock;
use tokio::task;
use tokio::task::JoinHandle;
use tokio::time::Instant;
use tracing::{debug, error, info, warn};

use anyhow::Result;
use chrono::Utc;
use tantivy::collector::TopDocs;
use tantivy::directory::{ManagedDirectory, MmapDirectory};
use tantivy::query::QueryParser;
use tantivy::Index;
use tantivy::{doc, DocAddress, Score};
use tantivy::{schema::*, IndexWriter};
use tokio::sync::oneshot::{Sender as ShotSender};
use luffa_util::exitcodes::OK;
use crate::avatar_nickname::avatar::generate_avatar;
use crate::avatar_nickname::nickname::generate_nickname;

mod api;
mod config;
pub mod avatar_nickname;

use crate::config::Config;

const TOPIC_STATUS: &str = "luffa_status";
// const TOPIC_CONTACTS: &str = "luffa_contacts";
// const TOPIC_CHAT: &str = "luffa_chat";
// const TOPIC_CHAT_PRIVATE: &str = "luffa_chat_private";
// const TOPIC_CONTACTS_SCAN: &str = "luffa_contacts_scan_answer";
const CONFIG_FILE_NAME: &str = "luffa.config.toml";
const KVDB_CONTACTS_FILE: &str = "contacts";
const KVDB_CONTACTS_TREE: &str = "luffa_contacts";
const KVDB_CHAT_SESSION_TREE: &str = "luffa_sessions";
const TOPIC_RELAY: &str = "luffa_relay";
const LUFFA_CONTENT: &str = "index_data";

lazy_static! {
    static ref RUNTIME: tokio::runtime::Runtime = create_runtime();
}

#[derive(Debug, Serialize, Deserialize, Clone)]
pub struct ChatSession {
    pub did: u64,
    pub session_type: u8,
    pub last_time: u64,
    pub tag: String,
    pub read_crc: u64,
    pub reach_crc: Vec<u64>,
    pub last_msg: String,
}

#[derive(Debug, Serialize, Deserialize)]
pub struct ContactsView {
    pub did: u64,
    pub tag: String,
}

#[derive(Debug, Serialize, Deserialize)]
pub struct EventMeta {
    pub from_id: u64,
    pub to_id: u64,
    pub from_tag: String,
    pub to_tag: String,
    pub event_time: u64,
    pub msg: Vec<u8>,
}

pub type ClientResult<T> = anyhow::Result<T, ClientError>;

#[derive(Debug, thiserror::Error)]
pub enum ClientError {
    #[error("Contancts parse error")]
    CodeParser,
    #[error("Send message failed")]
    SendFailed,
    #[error("Client start failed")]
    StartFailed,
    #[error("Search error")]
    SearchError,
    #[error(transparent)]
    SledError(#[from] sled::Error),
    #[error(transparent)]
    ParseIntError(#[from] std::num::ParseIntError),
    #[error(transparent)]
    ParseFloatError(#[from] std::num::ParseFloatError),
    #[error(transparent)]
    FromUtf8Error(#[from] std::string::FromUtf8Error),
    #[error(transparent)]
    TantivyError(#[from] tantivy::TantivyError),
    #[error(transparent)]
    SerdeCborError(#[from] serde_cbor::Error),
    #[error(transparent)]
    IoError(#[from] std::io::Error),
    #[error(transparent)]
    AnyhowError(#[from] anyhow::Error),
    #[error(transparent)]
    MultibaseError(#[from] multibase::Error),
    #[error(transparent)]
    MultihashError(#[from] multihash::Error),
    #[error("{0}")]
    CustomError(String),
}

fn create_runtime() -> tokio::runtime::Runtime {
    tokio::runtime::Runtime::new().unwrap()
}

pub trait Callback: Send + Sync + Debug {
    fn on_message(&self, crc: u64, from_id: u64, to: u64, msg: Vec<u8>);
}

pub fn public_key_to_id(public_key: Vec<u8>) -> u64 {
    let pk = PublicKey::from_protobuf_encoding(&public_key).unwrap();
    let peer = PeerId::from_public_key(&pk);
    let mut digest = crc64fast::Digest::new();
    digest.write(&peer.to_bytes());
    let to = digest.sum64();
    to
}

fn content_index(idx_path: &Path) -> (Index, Schema) {
    let mut schema_builder = Schema::builder();
    schema_builder.add_u64_field("crc", INDEXED | STORED);
    schema_builder.add_u64_field("from_id", INDEXED | STORED);
    schema_builder.add_u64_field("to_id", INDEXED | STORED);
    schema_builder.add_u64_field("event_time", INDEXED | STORED);
    schema_builder.add_text_field("msg_type", STRING | STORED);
    schema_builder.add_text_field("title", TEXT);
    schema_builder.add_text_field("body", TEXT);
    let schema = schema_builder.build();
    std::fs::create_dir_all(idx_path).unwrap();
    // Indexing documents
    let dir = ManagedDirectory::wrap(Box::new(MmapDirectory::open(idx_path).unwrap())).unwrap();
    let ta = TextAnalyzer::from(SimpleTokenizer)
        .filter(LowerCaser)
        .filter(Stemmer::new(tantivy::tokenizer::Language::English));
    let index = Index::open_or_create(dir, schema.clone()).unwrap();
    index.tokenizers().register("term", ta);
    (index, schema)
}

#[derive(Clone)]
pub struct Client {
    sender: Arc<
        RwLock<
            Option<
                tokio::sync::mpsc::Sender<(
                    u64,
                    Vec<u8>,
                    u64,
                    ShotSender<Result<u64>>,
                    Option<Vec<u8>>,
                )>,
            >,
        >,
    >,
    key: Arc<RwLock<Option<Keychain<DiskStorage>>>>,
    db: Arc<Db>,
    client: Arc<RwLock<Option<Arc<P2pClient>>>>,
    idx: Arc<Index>,
    schema: Schema,
    writer: Arc<RwLock<IndexWriter>>,
    filter: Arc<RwLock<Option<KeyFilter>>>,
    config: Arc<RwLock<Option<Config>>>,
    store: Arc<RwLock<Option<Arc<luffa_store::Store>>>>,
}

impl Client {
    pub fn new() -> Self {
        let path = luffa_util::luffa_data_path(KVDB_CONTACTS_FILE).unwrap();
        let idx_path = luffa_util::luffa_data_path(LUFFA_CONTENT).unwrap();
        tracing::info!("open db>>>>{:?}", &path);
        let db = Arc::new(sled::open(path).unwrap());
        let (idx, schema) = content_index(idx_path.as_path());
        let writer = idx.writer_with_num_threads(1, 12 * 1024 * 1024).unwrap();
        Client {
            key: Arc::new(RwLock::new(None)),
            filter: Arc::new(RwLock::new(None)),
            config: Arc::new(RwLock::new(None)),
            store: Arc::new(RwLock::new(None)),
            sender: Arc::new(RwLock::new(None)),
            db,
            client: Arc::new(RwLock::new(None)),
            idx: Arc::new(idx),
            schema,
            writer: Arc::new(RwLock::new(writer)),
        }
    }

    async fn get_keypair(&self, filter: Option<KeyFilter>) -> Option<Keypair> {
        let mut keychain = self.key.write().await;
        let chain = keychain.as_mut().unwrap();
        match filter {
            Some(KeyFilter::Phrase(phrase, password)) => {
                if let Ok(key) = chain.create_ed25519_key_from_seed(&phrase, &password).await {
                    let key: Keypair = key.into();
                    return Some(key);
                }
            }
            Some(KeyFilter::Name(name)) => {
                while let Some(key) = chain.keys().next().await {
                    if let Ok(key) = key {
                        if key.name() == name {
                            let key: Keypair = key.into();
                            return Some(key);
                        }
                    }
                }
            }
            _ => {
                while let Some(key) = chain.keys().next().await {
                    if let Ok(key) = key {
                        let key: Keypair = key.into();
                        return Some(key);
                    }
                }
            }
        }
        match chain.create_ed25519_key_bip39("", true).await {
            Ok((_p, key)) => {
                let key: Keypair = key.into();
                Some(key)
            }
            Err(e) => None,
        }
    }
    /// show code
    pub fn show_code(&self) -> ClientResult<Option<String>> {
        let res = if let Some(uid)= self.get_did()? {
            let s_key = Aes256Gcm::generate_key(&mut OsRng);
            let secret_key = s_key.to_vec();
            let mut digest = crc64fast::Digest::new();
            digest.write(&secret_key);
            let offer_id = digest.sum64();
            tracing::warn!("gen offer id:{}", offer_id);
            self.save_contacts_offer(offer_id, secret_key.clone());
            if let Some(my_id) = self.get_local_id()?{
                let tag = self.find_contacts_tag(my_id)?.unwrap_or_default();
                Some(format!("luffa://{}/{}/{}",uid,bs58::encode(secret_key).into_string(),tag))
            } else {
                None
            }
        }
        else{
            None
        };
        Ok(res)
    }

    /// gen a new offer code for one did
    pub fn gen_offer_code(&self,did:u64) -> ClientResult<String> {
        let s_key = Aes256Gcm::generate_key(&mut OsRng);
        let secret_key = s_key.to_vec();
        let mut digest = crc64fast::Digest::new();
        digest.write(&secret_key);
        let offer_id = digest.sum64();
        tracing::warn!("gen offer id:{}", offer_id);
        self.save_contacts_offer(offer_id, secret_key.clone());
        let tag = self.find_contacts_tag(did)?.unwrap_or_default();
        let g_id = bs58::encode(did.to_be_bytes()).into_string();
        Ok(format!("luffa://{}/{}/{}",g_id,bs58::encode(secret_key).into_string(),tag))
    }

    ///Offer contacts 
    pub fn contacts_offer(&self,code:&String) -> ClientResult<u64>{
        let mut tmp = code.split('/');
        let _from_tag = tmp.next_back();
        let key = tmp.next_back();
        let uid = tmp.next_back();
        let secret_key = key.unwrap();
        let mut to = [0u8; 8];
        to.clone_from_slice(&bs58::decode(uid.unwrap()).into_vec().unwrap());

        let to = u64::from_be_bytes(to);
        let my_id = self.get_local_id()?.unwrap();
        let tag = self.find_contacts_tag(my_id)?;
        let key = bs58::decode(secret_key).into_vec().unwrap();

        let mut digest = crc64fast::Digest::new();
        digest.write(&key);
        let from_id = digest.sum64();

        let secret_key = key.to_vec();
        let mut digest = crc64fast::Digest::new();
        digest.write(&secret_key);
        let offer_id = digest.sum64();
        let msg = {
            let offer_key = Aes256Gcm::generate_key(&mut OsRng);
            let offer_key = offer_key.to_vec();
            tracing::warn!("secret_key::: {}", secret_key.len());
            let token = RUNTIME.block_on(async {
                let filter = self.filter.read().await;
                let key = self.get_keypair(filter.clone()).await;
                let token = key.as_ref().map(|key| {
                    ContactsToken::new(
                        key,
                        tag,
                        offer_key.clone(),
                        luffa_rpc_types::ContactsTypes::Private,
                    ).unwrap()
                });
                token.unwrap()
            });

            tracing::warn!("gen offer id:{}", offer_id);
            self.save_contacts_offer(offer_id, secret_key);

            Message::ContactsExchange {
                exchange: ContactsEvent::Offer { token },
            }
        };

        let res = match self.send_to(to, msg, from_id,Some(key)).map_err(|e| {
            tracing::warn!("send_to failed:{e:?}");
            ClientError::SendFailed
        }) {
            Ok(crc) => {
                let table = format!("offer_{my_id}");
                let status = vec![0u8; 1];
                let now = Utc::now().timestamp_millis() as u64;
                Self::save_to_tree(self.db.clone(), offer_id, &table, status, now);
                crc
            }
            Err(_)=>{
                0
            }
        };
        Ok(res)
    }
    ///Offer group contacts 
    pub fn contacts_group_create(&self,invitee:Vec<u64>,tag:Option<String>) ->ClientResult<u64>{
        let key_id = self.gen_key("", false)?.unwrap();
        let g_key = self.read_keypair(&key_id).unwrap();
        let g_id = bs58::decode(key_id).into_vec().unwrap();
        let mut buf = [0u8; 8];
        buf.clone_from_slice(&g_id[..8]);
        let g_id = u64::from_be_bytes(buf);

        let my_id = self.get_local_id()?.unwrap();
        // let tag = self.find_contacts_tag(my_id);
        let offer_key = Aes256Gcm::generate_key(&mut OsRng);
        let offer_key = offer_key.to_vec();
        let msg = {
            let mut digest = crc64fast::Digest::new();
            digest.write(&offer_key);
            let offer_id = digest.sum64();

            let token = ContactsToken::new(
                &g_key,
                tag,
                offer_key.clone(),
                luffa_rpc_types::ContactsTypes::Group,
            )
            .unwrap();

            tracing::warn!("gen offer id:{}", offer_id);
            self.save_contacts_offer(offer_id, offer_key.clone());
            let ContactsToken {
                public_key,
                sign,
                secret_key,
                contacts_type,
                comment,
                ..
            } = token.clone();
            Self::save_contacts(
                self.db.clone(),
                g_id,
                secret_key,
                public_key,
                contacts_type,
                sign,
                comment,
            );

            Message::ContactsExchange {
                exchange: ContactsEvent::Offer { token },
            }
        };
        RUNTIME.block_on(async {
            let contacts = vec![Contacts {
                did: g_id,
                r#type: ContactsTypes::Group,
                have_time: 0,
                wants: vec![],
            }];

            let sync = Message::ContactsSync {
                did: my_id,
                contacts,
            };

            let event = Event::new(0, &sync, None, my_id);
            let data = event.encode().unwrap();
            let client_t = self.client.clone();
            let sender = self.sender.clone();
            tokio::spawn(async move {
                let client_t = client_t.read().await;
                let client_t = client_t.as_ref().unwrap();
                if let Err(e) = client_t
                    .gossipsub_publish(
                        TopicHash::from_raw(format!("{}", TOPIC_STATUS)),
                        bytes::Bytes::from(data),
                    )
                    .await
                {
                    tracing::warn!("pub contacts sync status >>> {e:?}");
                }
                let tx = sender.read().await;
                for i_id in invitee {
                    let tx = tx.as_ref().unwrap();
                    let (req, res) = tokio::sync::oneshot::channel();
                    let msg = serde_cbor::to_vec(&msg).unwrap();
                    tx.send((i_id, msg, my_id, req, None)).await.unwrap();
                    match res.await {
                        Ok(r) => {
                            tracing::info!("send group offer ok :{r:?}");
                        }
                        Err(e) => {
                            tracing::warn!("{e:?}");
                        }
                    }
                }
            });
        });

        Ok(g_id)

    }

    /// answer an offer and send it to from 
    pub fn contacts_anwser(&self, to:u64,offer_id: u64,secret_key:Vec<u8>) -> ClientResult<u64>{
        let offer_key = Self::get_offer_by_offer_id(self.db.clone(), offer_id);

        let my_id = self.get_local_id()?.unwrap();
        let comment = self.find_contacts_tag(my_id)?;
        tracing::warn!("secret_key::: {}",secret_key.len());
        let new_key =
        match self.get_secret_key(to) {
            Some(key)=> {
                tracing::warn!("contacts old s key");
                key
            }
            None => secret_key.clone(),
        };
        let token = RUNTIME.block_on(async {
            let filter = self.filter.read().await;
            let key = self.get_keypair(filter.clone()).await;
            let token = key.as_ref().map(|key| {
                ContactsToken::new(
                    key,
                    comment,
                    new_key,
                    luffa_rpc_types::ContactsTypes::Private,
                )
                .unwrap()
            });
            token.unwrap()
        });

        let msg = {
            Message::ContactsExchange {
                exchange: ContactsEvent::Answer { token },
            }
        };

        let res = match self.send_to(to, msg, offer_id,offer_key).map_err(|e| {
            tracing::warn!("send_to failed:{e:?}");
            ClientError::SendFailed
        }) {
            Ok(crc) => {
                let table = format!("offer_{my_id}");
                let status = vec![11u8; 1];
                let now = Utc::now().timestamp_millis() as u64;
                Self::save_to_tree(self.db.clone(), offer_id, &table, status, now);
                Self::update_session(self.db.clone(), to, None, None, None, None, now);
                crc
            }
            Err(_)=>{
                0
            }
        };
        Ok(res)
    }

    fn save_contacts(
        db: Arc<Db>,
        to: u64,
        secret_key: Vec<u8>,
        public_key: Vec<u8>,
        c_type: ContactsTypes,
        sign: Vec<u8>,
        comment: Option<String>,
    ) {
        let tree = db.open_tree(KVDB_CONTACTS_TREE).unwrap();
        tracing::info!("save_contacts----->{to}");
        let s_key = format!("SKEY-{}", to);
        let p_key = format!("PKEY-{}", to);
        let sig_key = format!("SIG-{}", to);
        let tag_key = format!("TAG-{}", to);
        let type_key = format!("TYPE-{}", to);
        tree.insert(s_key.as_bytes(), secret_key).unwrap();
        tree.insert(p_key.as_bytes(), public_key).unwrap();
        tree.insert(sig_key.as_bytes(), sign).unwrap();
        tree.insert(type_key.as_bytes(), vec![c_type as u8])
            .unwrap();
        tree.insert(
            tag_key.as_bytes(),
            comment.unwrap_or(format!("{to}")).as_bytes(),
        )
        .unwrap();
        tree.flush().unwrap();
    }
    fn save_to_tree(db: Arc<Db>, crc: u64, table: &str, data: Vec<u8>, event_time: u64) {
        let tree = db.open_tree(&table).unwrap();

        match tree.insert(crc.to_be_bytes(), data) {
            Ok(None) => {
                let tree_time = db.open_tree(&format!("{table}_time")).unwrap();
                tree_time
                    .insert(event_time.to_be_bytes(), crc.to_be_bytes().to_vec())
                    .unwrap();
                tree_time.flush().unwrap();
            }
            _ => {}
        }

        tree.flush().unwrap();
    }

    fn have_in_tree(db: Arc<Db>, crc: u64, table: &str) -> bool {
        let tree = db.open_tree(table).unwrap();
        if let Ok(r) = tree.contains_key(crc.to_be_bytes()) {
            r
        } else {
            false
        }
    }

    fn burn_from_tree(db: Arc<Db>, crc: u64, table: String) {
        let tree = db.open_tree(&table).unwrap();

        tree.remove(crc.to_be_bytes()).unwrap();
        tree.flush().unwrap();
    }

    fn save_contacts_offer(&self, offer_id: u64, secret_key: Vec<u8>) {
        let tree = self.db.open_tree(KVDB_CONTACTS_TREE).unwrap();
        let offer_key = format!("OFFER-{}", offer_id);
        tree.insert(offer_key, secret_key).unwrap();
        tree.flush().unwrap();
    }
    fn get_offer_by_offer_id(db: Arc<Db>, offer_id: u64) -> Option<Vec<u8>> {
        let tree = db.open_tree(KVDB_CONTACTS_TREE).unwrap();
        let offer_key = format!("OFFER-{}", offer_id);
        match tree.get(offer_key) {
            Ok(Some(data)) => Some(data.to_vec()),
            _ => None,
        }
    }
    fn get_contacts_skey(db: Arc<Db>, did: u64) -> Option<Vec<u8>> {
        let tree = db.open_tree(KVDB_CONTACTS_TREE).unwrap();
        let s_key = format!("SKEY-{}", did);
        match tree.get(s_key) {
            Ok(Some(data)) => Some(data.to_vec()),
            _ => None,
        }
    }
    fn get_secret_key(&self, did: u64) -> Option<Vec<u8>> {
        Self::get_contacts_skey(self.db.clone(), did)
    }
    fn send_to(&self, to: u64, msg: Message, from_id: u64, key: Option<Vec<u8>>) -> Result<u64> {
        RUNTIME.block_on(async move {
            let sender = self.sender.clone();
            let msg = serde_cbor::to_vec(&msg).unwrap();
            let from_id = if from_id > 0 {
                from_id
            } else {
                self.local_id().await.unwrap_or_default()
            };

            match tokio::time::timeout(Duration::from_secs(15), async move {
                let tx = sender.read().await;
                let tx = tx.as_ref().unwrap();
                let (req, res) = tokio::sync::oneshot::channel();
                tx.send((to, msg, from_id, req, key)).await.unwrap();
                match res.await {
                    Ok(r) => r,
                    Err(e) => {
                        tracing::warn!("{e:?}");
                        Err(anyhow::anyhow!("{e:?}"))
                    }
                }
            })
            .await
            {
                Ok(Ok(crc)) => Ok(crc),
                Ok(Err(e)) => Err(anyhow::anyhow!("{e:?}")),
                Err(t) => Err(anyhow::anyhow!("{t:?}")),
            }
        })
    }

    /// Send msg to peer
    pub fn send_msg(&self, to: u64, msg: Vec<u8>) -> ClientResult<u64> {
        let res = match message_from(msg) {
            Some(msg) => {
                match self.send_to(to, msg, 0, None).map_err(|e| {
                    tracing::warn!("{e:?}");
                    ClientError::SendFailed
                }) {
                    Ok(crc) => crc,
                    Err(_e) => 0,
                }
            }
            None => 0,
        };
        Ok(res)
    }

    pub fn recent_messages(&self,did:u64,top:u32) -> ClientResult<Vec<u64>>{
        let mut msgs = vec![];
        let table = format!("message_{did}_time");
        let tree = self.db.open_tree(&table)?;
        let mut itr = tree.into_iter();
        while let Some(val) = itr.next_back() {
            let (_k, v) = val?;
            let mut key = [0u8; 8];
            key.clone_from_slice(&v[..8]);
            let crc = u64::from_be_bytes(key);
            msgs.push(crc);
            if msgs.len() >= top as usize {
                break;
            }
        }
        Ok(msgs)
    }
    pub fn meta_msg(&self,data:&[u8])-> ClientResult<EventMeta> {
        let evt:Event = serde_cbor::from_slice(data)?;
        let Event { to, event_time, from_id,msg, .. } = evt;
        let (to_tag,_) = Self::get_contacts_tag(self.db.clone(), to).unwrap_or_default();
        let (from_tag,_) = Self::get_contacts_tag(self.db.clone(), from_id).unwrap_or_default();

        Ok(EventMeta {
            from_id,
            to_id: to,
            from_tag,
            to_tag,
            event_time,
            msg,
        })
    }

    pub fn read_msg_with_meta(&self,did:u64,crc:u64) -> ClientResult<Option<EventMeta>> {
        let table = format!("message_{did}");

        let tree = self.db.open_tree(&table)?;
        let db_t = self.db.clone();
        let ok = match tree.get(crc.to_be_bytes()) {
            Ok(v) => {
                let vv = v.map(|v| {
                    let data = v.to_vec();
                    let evt: Event = serde_cbor::from_slice(&data[..]).unwrap();
                    let Event {
                        to,
                        event_time,
                        crc,
                        from_id,
                        nonce,
                        msg,
                    } = evt;
                    let mut key = Self::get_aes_key_from_contacts(db_t.clone(), did);
                    if key.is_none() {
                        key = Self::get_offer_by_offer_id(db_t.clone(), from_id);
                    }
                    let now = Utc::now().timestamp_millis() as u64;
                    if let Ok(msg) =
                        Message::decrypt(bytes::Bytes::from(msg.clone()), key, nonce.clone())
                    {
                        match &msg {
                            Message::Chat { content }=>{
                                match content {
                                    ChatContent::Send { data }=>{
                                        let (_title,body) = Self::extra_content(data);
                                        if Self::update_session(db_t.clone(), did, None, Some(crc), None, Some(body), now) {
                                            let msg = Message::Chat { content: ChatContent::Feedback { crc, status: luffa_rpc_types::FeedbackStatus::Read } };
                                            if let Some(msg) = message_to(msg) {

                                                if self.send_msg(did, msg).unwrap() == 0 {
                                                    tracing::warn!("send read feedback failed");
                                                }
                                            }
                                        }
                                    }
                                    _ => {
                                        Self::update_session(
                                            db_t.clone(),
                                            did,
                                            None,
                                            Some(crc),
                                            None,
                                            None,
                                            now,
                                        );
                                    }
                                }
                            },
                            _ => {
                                Self::update_session(
                                    db_t.clone(),
                                    did,
                                    None,
                                    Some(crc),
                                    None,
                                    None,
                                    now,
                                );
                            }
                        }

                        let (to_tag, _) =
                            Self::get_contacts_tag(db_t.clone(), to).unwrap_or_default();
                        let (from_tag, _) =
                            Self::get_contacts_tag(db_t.clone(), from_id).unwrap_or_default();
                        match message_to(msg) {
                            Some(msg) => Some(EventMeta {
                                from_id,
                                to_id: to,
                                from_tag,
                                to_tag,
                                event_time,
                                msg,
                            }),
                            None => None,
                        }
                    } else {
                        if let Some(key) = Self::get_offer_by_offer_id(db_t.clone(), from_id) {
                            if let Ok(msg) =
                                Message::decrypt(bytes::Bytes::from(msg), Some(key), nonce)
                            {
                                Self::update_session(
                                    db_t.clone(),
                                    did,
                                    None,
                                    Some(crc),
                                    None,
                                    None,
                                    now,
                                );
                                let (to_tag, _) =
                                    Self::get_contacts_tag(db_t.clone(), to).unwrap_or_default();
                                let (from_tag, _) = Self::get_contacts_tag(db_t.clone(), from_id)
                                    .unwrap_or_default();
                                match message_to(msg) {
                                    Some(msg) => Some(EventMeta {
                                        from_id,
                                        to_id: to,
                                        from_tag,
                                        to_tag,
                                        event_time,
                                        msg,
                                    }),
                                    None => {
                                        error!("read msg 0: decrypt failed>>>");
                                        None
                                    }
                                }
                            } else {
                                error!("read msg 1: decrypt failed>>>");
                                None
                            }
                        } else {
                            error!("read msg 2: decrypt failed>>>");
                            None
                        }
                    }
                });

                let vv = vv.unwrap_or_default();

                if vv.is_none() {
                    let now = Utc::now().timestamp_millis() as u64;
                    tracing::warn!("crc not found {crc}");
                    Self::update_session(db_t.clone(), did, None, Some(crc), None, None, now);
                }

                vv
            }
            Err(e) => {
                error!("{e:?}");
                None
            }
        };
        Ok(ok)
    }

    pub fn remove_local_msg(&self, did: u64, crc: u64) -> ClientResult<()> {
        let table = format!("message_{did}");

        if !Self::have_in_tree(self.db.clone(), crc, &table) {
            return Ok(());
        }

        let event_at = self.read_msg_with_meta(did, crc).ok().flatten().map(|x| x.event_time);

        // 删除消息数据
        Self::burn_from_tree(self.db.clone(), crc, table.clone());

        let event_table = format!("{}_time", table);
        if let Some(event_at) = event_at {
            Self::burn_from_tree(self.db.clone(), event_at, event_table);
        } else {
            // {
            //     let x = 232323344u64;
            //     let bs = x.to_be_bytes();
            //
            //     let x2 = bs.into_iter().fold(0, |acc, x| acc << 8 | (x as u64));
            //     assert_eq!(x, x2)
            // }

            // 查找消息，使用消息id
            let tree = self.db.open_tree(event_table.clone())?;
            let id = tree.iter().find(|item| {
                item
                    .as_ref()
                    .ok()
                    .and_then(|(_, v)| {
                        let id = v.to_vec().into_iter().fold(0, |acc, x| acc << 8 | (x as u64));

                        if id == crc {
                            Some(())
                        } else {
                            None
                        }
                    })
                    .is_some()
            })
                .map(|x| x.ok())
                .flatten()
                .map(|(key, _)| {
                    key.to_vec().into_iter().fold(0, |acc, x| acc << 8 | (x as u64))
                });


            if let Some(id) = id {
                Self::burn_from_tree(self.db.clone(), id, event_table)
            } else {
                warn!("not found event_time id with crc id: {crc}");
            }
        }

        Ok(())
    }


    pub fn get_local_id(&self) -> ClientResult<Option<u64>> {
        let res = RUNTIME.block_on(async {
            self.local_id().await
        });
        Ok(res)
    }

    pub fn get_did(&self) -> ClientResult<Option<String>> {
        Ok(self.get_local_id().unwrap().map(|d| {
            // hex::encode(d.to_be_bytes())
            bs58::encode(d.to_be_bytes()).into_string()
        }))
    }

    async fn local_id(&self) -> Option<u64> {
        let filter = self.filter.read().await;
        let key = self.get_keypair(filter.clone()).await;
        key.map(|k| {
            let data = PeerId::from_public_key(&k.public()).to_bytes();
            let mut digest = crc64fast::Digest::new();
            digest.write(&data);
            digest.sum64()
        })
    }

    pub fn session_list(&self, top: u32) -> ClientResult<Vec<ChatSession>> {
        let tree = self.db.open_tree(KVDB_CHAT_SESSION_TREE)?;
        let my_id = self.get_local_id().unwrap().unwrap_or_default();
        let mut chats = tree
            .into_iter()
            .map(|item| {
                let (_key, val) = item.unwrap();
                let chat: ChatSession = serde_cbor::from_slice(&val[..]).unwrap();
                chat
            })
            .filter(|c| c.did != my_id)
            .collect::<Vec<_>>();

        chats.sort_by(|a, b| a.last_time.partial_cmp(&b.last_time).unwrap());
        chats.reverse();

        chats.truncate(top as usize);
        Ok(chats)
    }

    /// pagination session
    pub fn session_page(&self,page:u32,size:u32) -> ClientResult<Vec<ChatSession>> {
        let my_id = self.get_local_id()?.unwrap_or_default();
        Ok(Self::db_session_list(self.db.clone(), page, size,my_id).unwrap_or_default())
    }
    /// pagination session list
    fn db_session_list(
        db: Arc<Db>,
        page: u32,
        page_size: u32,
        my_id: u64,
    ) -> Option<Vec<ChatSession>> {
        let tree = db.open_tree(KVDB_CHAT_SESSION_TREE).unwrap();

        let mut chats = tree
            .into_iter()
            .map(|item| {
                let (_key, val) = item.unwrap();
                let chat: ChatSession = serde_cbor::from_slice(&val[..]).unwrap();
                chat
            })
            .filter(|c| c.did != my_id)
            .collect::<Vec<_>>();
        chats.sort_by(|a, b| a.last_time.partial_cmp(&b.last_time).unwrap());
        chats.reverse();
        let page = chats.chunks(page_size as usize).nth(page as usize);
        page.map(|ls| ls.into_iter().map(|s| s.clone()).collect::<Vec<_>>())
    }

    pub fn keys(&self) -> ClientResult<Vec<String>>{
        // luffa_node::Keychain::keys(&self)
        RUNTIME.block_on(async {
            let keychain = self.key.read().await;
            if let Some(chain) = keychain.as_ref(){
                let keys  = chain.keys().map(|m| match m {
                    Ok(k)=> Some(k.name()),
                    Err(_e)=> None
                }).collect::<Vec<_>>().await;

                Ok(keys.into_iter().filter(|x| x.is_some()).map(|x| x.unwrap()).collect::<Vec<_>>())
            } else {
                Err(ClientError::CustomError("get keychain fail".to_string()))
            }
        })
    }

    pub fn gen_key(&self,password:&str,store:bool) -> ClientResult<Option<String>>{
        RUNTIME.block_on(async {
            let mut keychain = self.key.write().await;
            let chain = keychain.as_mut().unwrap();
            match chain.create_ed25519_key_bip39(password, store).await {
                Ok((phrase, key)) => {
                    let name = key.name();
                    let tree = self.db.open_tree("bip39_keys")?;
                    match key {
                        luffa_node::Keypair::Ed25519(v) => {
                            let data = v.to_bytes();
                            let k_pair = format!("pair-{}", name);
                            let k_phrase = format!("phrase-{}", name);
                            tree.insert(k_pair, data.to_vec()).unwrap();
                            tree.insert(k_phrase, phrase.as_bytes()).unwrap();
                            tree.flush().unwrap();
                        }
                        _ => {}
                    }
                    Ok(Some(name))
                }
                Err(e)=>{
                    Err(ClientError::CustomError(e.to_string()))
                }
            }
        })
    }
    pub fn import_key(&self,phrase:&str,password:&str) -> ClientResult<Option<String>>{
        RUNTIME.block_on(async {
            let mut keychain = self.key.write().await;
            if let Some(chain) = keychain.as_mut(){
                match chain.create_ed25519_key_from_seed(phrase,password).await {
                    Ok(key)=>{
                        let name = key.name();
                        Ok(Some(name))
                    }
                    Err(e)=>{
                        Err(ClientError::CustomError(e.to_string()))
                    }
                }
            } else {
                Err(ClientError::CustomError("get keychain fail".to_string()))
            }
        })
    }

    pub fn save_key(&self,name:&str) -> ClientResult<bool> {
        RUNTIME.block_on(async {
            let tree = self.db.open_tree("bip39_keys")?;
            let k_pair = format!("pair-{}",name);
            if let Ok(Some(k_val)) = tree.get(k_pair) {
                let mut keychain = self.key.write().await;
                if let Some(chain) = keychain.as_mut(){
                    let mut data = [0u8;64];
                    data.clone_from_slice(&k_val);
                    if let Ok(k) = chain.create_ed25519_key_from_bytes(&data).await {
                        Ok(true)
                    }
                    else {
                        Ok(false)
                    }
                } else {
                    Err(ClientError::CustomError("get keychain fail".to_string()))
                }
            }
            else {
                Ok(true)
            }
        })
    }

    pub fn remove_key(&self,name:&str) -> ClientResult<bool> {
        RUNTIME.block_on(async {
            let tree = self.db.open_tree("bip39_keys")?;
            let k_pair = format!("pair-{}",name);
            if let Ok(Some(_)) = tree.remove(k_pair) {
                let mut keychain = self.key.write().await;
                if let Some(chain) = keychain.as_mut() {
                    match chain.remove(name).await {
                        Ok(_)=>{
                            let path = luffa_util::luffa_data_path(KVDB_CONTACTS_FILE).unwrap();
                            let idx_path = luffa_util::luffa_data_path(LUFFA_CONTENT).unwrap();
                            std::fs::remove_dir(path)?;
                            std::fs::remove_dir(idx_path)?;
                            Ok(true)
                        }
                        Err(e)=>{
                            Err(ClientError::CustomError(e.to_string()))
                        }
                    }
                } else {
                    Err(ClientError::CustomError("get keychain fail".to_string()))
                }
            }
            else {
                Ok(false)
            }
        })
    }
    pub fn read_key_phrase(&self,name:&str) -> ClientResult<Option<String>> {

        let tree = self.db.open_tree("bip39_keys")?;
        let k_pair = format!("phrase-{}",name);
        if let Ok(Some(k_val)) = tree.get(k_pair) {
            Ok(Some(String::from_utf8(k_val.to_vec())?))
        }
        else {
            Ok(None)
        }
    }
    pub fn read_keypair(&self, id: &str) -> Option<Keypair> {
        let tree = self.db.open_tree("bip39_keys").unwrap();
        let k_pair = format!("pair-{}", id);
        if let Ok(Some(k_val)) = tree.get(k_pair) {
            let mut data = [0u8; 64];
            data.clone_from_slice(&k_val);
            if let Ok(keypair) = ssh_key::private::Ed25519Keypair::from_bytes(&data) {
                let keypair = luffa_node::Keypair::Ed25519(keypair);
                let k: Keypair = keypair.into();
                return Some(k);
            }
        }

        None
    }

    pub fn save_session(&self, did: u64, tag: String,read:Option<u64>,reach:Option<u64>,msg:Option<String>) -> ClientResult<()> {
        let now = Utc::now().timestamp_millis() as u64;
        Self::update_session(self.db.clone(), did, Some(tag), read, reach, msg, now);
        Ok(())
    }
    pub fn update_session(
        db: Arc<Db>,
        did: u64,
        tag: Option<String>,
        read: Option<u64>,
        reach: Option<u64>,
        msg: Option<String>,
        event_time: u64,
    ) -> bool {
        if did == 0 {
            return false;
        }
        let tree = db.open_tree(KVDB_CHAT_SESSION_TREE).unwrap();
        // assert!(did > 0,"update_session:{msg:?} ,{tag:?}");
        let mut first_read = false;
        let n_tag = tag.clone();
        if let Err(e) = tree.fetch_and_update(did.to_be_bytes(), |old| {
            match old {
                Some(val) => {
                    let chat: ChatSession = serde_cbor::from_slice(val).unwrap();
                    let ChatSession {
                        did,
                        session_type,
                        last_time,
                        tag,
                        read_crc,
                        mut reach_crc,
                        last_msg,
                    } = chat;
                    let mut last_time = last_time;
                    if let Some(c) = reach {
                        if !reach_crc.contains(&c) {
                            reach_crc.push(c);
                        }
                    }
                    if let Some(c) = read.as_ref() {
                        first_read = reach_crc.contains(c);
                        reach_crc.retain(|x| *x != *c);
                        // assert!(reach_crc.contains(c),"reach contain :{c}");
                        // warn!("reach_crc:{reach_crc:?}   {c}");
                        last_time = event_time;
                    }
                    let upd = ChatSession {
                        did,
                        session_type,
                        last_time,
                        tag: n_tag.clone().unwrap_or(tag),
                        read_crc: read.unwrap_or(read_crc),
                        reach_crc,
                        last_msg: msg.clone().unwrap_or(last_msg),
                    };
                    Some(serde_cbor::to_vec(&upd).unwrap())
                }
                None => {
                    let (dft, tp) =
                        Self::get_contacts_tag(db.clone(), did).unwrap_or((format!("{did}"), 3));
                    if tp == 3 {
                        tracing::error!("update session failed:{did},{dft}");
                        return None;
                    }
                    let mut reach_crc = vec![];
                    if let Some(c) = reach {
                        reach_crc.push(c);
                    }
                    let upd = ChatSession {
                        did,
                        session_type: tp,
                        last_time: event_time,
                        tag: n_tag.clone().unwrap_or(dft),
                        read_crc: read.unwrap_or_default(),
                        reach_crc,
                        last_msg: msg.clone().unwrap_or_default(),
                    };
                    Some(serde_cbor::to_vec(&upd).unwrap())
                }
            }
        }) {
            tracing::warn!("{e:?}");
        }
        tree.flush().unwrap();
        first_read
    }

    fn get_contacts_tag(db: Arc<Db>, did: u64) -> Option<(String, u8)> {
        let tree = db.open_tree(KVDB_CONTACTS_TREE).unwrap();
        let tag_key = format!("TAG-{}", did);
        match tree.get(&tag_key) {
            Ok(Some(v)) => {
                let tp = Self::get_contacts_type(db, did).unwrap_or(ContactsTypes::Private);
                Some((String::from_utf8(v.to_vec()).unwrap(), tp as u8))
            }
            _ => None,
        }
    }
    fn get_contacts_type(db: Arc<Db>, did: u64) -> Option<ContactsTypes> {
        let tree = db.open_tree(KVDB_CONTACTS_TREE).unwrap();
        let type_key = format!("TYPE-{}", did);
        match tree.get(&type_key) {
            Ok(Some(v)) => {
                let tp = v[0];
                let tp = if tp == 0 {
                    ContactsTypes::Private
                } else {
                    ContactsTypes::Group
                };
                Some(tp)
            }
            _ => None,
        }
    }
    pub fn find_contacts_tag(&self,did: u64)-> ClientResult<Option<String>> {
        Ok(Self::get_contacts_tag(self.db.clone(), did).map(|(v,_)| v))
    }

    pub fn update_contacts_tag(&self, did: u64, tag: String) {
        Self::set_contacts_tag(self.db.clone(), did, tag)
    }
    fn set_contacts_tag(db: Arc<Db>, did: u64, tag: String) {
        let tree = db.open_tree(KVDB_CONTACTS_TREE).unwrap();
        let tag_key = format!("TAG-{}", did);
        println!("set tag:{did} ==> {}", tag);
        tree.insert(tag_key.as_bytes(), tag.as_bytes()).unwrap();
        tree.flush().unwrap();
    }
    fn get_contacts_have_time(db: Arc<Db>, did: u64) -> u64 {
        let tree = db.open_tree(KVDB_CONTACTS_TREE).unwrap();
        let tag_key = format!("H-TIME-{}", did);
        if let Ok(Some(x)) = tree.get(tag_key.as_bytes()) {
            let mut val = [0u8; 8];
            val.clone_from_slice(&x);
            u64::from_be_bytes(val)
        } else {
            0
        }
    }
    fn set_contacts_have_time(db: Arc<Db>, did: u64, now: u64) {
        let tree = db.open_tree(KVDB_CONTACTS_TREE).unwrap();
        let tag_key = format!("H-TIME-{}", did);
        tree.fetch_and_update(tag_key.as_bytes(), |old| match old {
            Some(old) => {
                let mut val = [0u8; 8];
                val.clone_from_slice(&old);
                let old = u64::from_be_bytes(val);
                if old < now {
                    Some(now.to_be_bytes().to_vec())
                } else {
                    Some(old.to_be_bytes().to_vec())
                }
            }
            None => Some(now.to_be_bytes().to_vec()),
        })
        .unwrap();
        tree.flush().unwrap();
    }

    pub fn contacts_list(&self, c_type: u8) -> ClientResult<Vec<ContactsView>> {
        let tree = self.db.open_tree(KVDB_CONTACTS_TREE)?;
        let tag_prefix = format!("TAG-");
        let itr = tree.scan_prefix(tag_prefix);
        let my_id = self.get_local_id()?;
        let mut res = vec![];
        for item in itr {
            let (k, v) = item.unwrap();
            let tag = String::from_utf8(v.to_vec())?;
            let key = String::from_utf8(k.to_vec())?;
            let to = key.split('-').last().unwrap();
            let to: u64 = to.parse()?;
            let mut flag = false;
            if let Some(t) = Self::get_contacts_type(self.db.clone(), to) {
                flag = c_type == t as u8 && Some(to) != my_id;
            } else if c_type == 0 {
                flag = true && Some(to) != my_id;
            };
            if flag {
                res.push(ContactsView { did: to, tag });
            }
        }
        Ok(res)
    }

    pub fn search(
        &self,
        query: String,
        offset: u32,
        limit: u32,
    ) -> ClientResult<Vec<String>> {
        let reader = self.idx.reader()?;
        let schema = self.idx.schema();
        let searcher = reader.searcher();

        let title = schema
            .get_field("title")
            .ok_or(ClientError::CustomError("get filed title fail".to_string()))?;
        let body = schema
            .get_field("body")
            .ok_or(ClientError::CustomError("get filed body fail".to_string()))?;

        let query_parser = QueryParser::for_index(&self.idx, vec![title, body]);

        // QueryParser may fail if the query is not in the right
        // format. For user facing applications, this can be a problem.
        // A ticket has been opened regarding this problem.
        let query = query_parser
            .parse_query(&query)
            .map_err(|_e| ClientError::SearchError)?;

        // Perform search.
        // `topdocs` contains the 10 most relevant doc ids, sorted by decreasing scores...
        let top_docs: Vec<(Score, DocAddress)> = searcher
            .search(
                &query,
                &TopDocs::with_limit(limit as usize).and_offset(offset as usize),
            )
            .map_err(|_e| ClientError::SearchError)?;
        let mut docs = vec![];
        for (_score, doc_address) in top_docs {
            // Retrieve the actual content of documents given its `doc_address`.
            let retrieved_doc = searcher
                .doc(doc_address)
                .map_err(|_e| ClientError::SearchError)?;
            // tracing::info!("{}", schema.to_json(&retrieved_doc));
            docs.push(schema.to_json(&retrieved_doc));
        }
        Ok(docs)
    }

    pub fn get_peer_id(&self) -> ClientResult<Option<String>> {

        let res = RUNTIME.block_on(async {
            let filter = self.filter.read().await;
            let key = self.get_keypair(filter.clone()).await;
            key.map(|k| {
                let data = PeerId::from_public_key(&k.public()).to_bytes();
                bs58::encode(data).into_string()
            })
        });
        Ok(res)
    }

    pub fn relay_list(&self) -> ClientResult<Vec<String>> {
        let client = self.client.clone();

        let list = RUNTIME.block_on(async {
            let c = client.read().await;

            if let Some(cc) = c.as_ref() {
                match cc.get_peers().await {
                    Ok(peers) => {
                        tracing::debug!("peers:{peers:?}");
                        return peers
                            .into_iter()
                            .map(|(p, _)| bs58::encode(p.to_bytes()).into_string())
                            .collect::<Vec<_>>();
                    }
                    Err(e) => {
                        tracing::warn!("{e:?}");
                    }
                }
            }
            tracing::warn!("client is None");
            vec![]
        });
        Ok(list)
    }

    pub fn connect(&self, peer_id: String) -> ClientResult<bool> {
        let (_, data) = multibase::decode(&peer_id)?;
        let peer_id = PeerId::from_bytes(&data)?;
        let client = self.client.clone();
        let ok = RUNTIME.block_on(async {
            let c = client.read().await;
            if let Some(cc) = c.as_ref() {
                match cc.connect(peer_id, vec![]).await {
                    Ok(_) => true,
                    _ => false,
                }
            } else {
                false
            }
        });
        Ok(ok)
    }

    pub fn stop(&self) -> ClientResult<()>{
        if let Err(e) = 
        self.send_to(
            u64::MAX,
            Message::StatusSync {
                to: 0,
                from_id: 0,
                status: AppStatus::Bye,
            },
            u64::MAX,
            None,
        ) {
            tracing::warn!("{e:?}");
            return Err(ClientError::CustomError(e.to_string()))
        }
        Ok(())
    }
    pub fn init(&self,cfg_path: Option<String>) -> ClientResult<()> {
        #[cfg(unix)]
        {
            match luffa_util::increase_fd_limit() {
                Ok(soft) => tracing::debug!("NOFILE limit: soft = {}", soft),
                Err(err) => tracing::error!("Error increasing NOFILE limit: {}", err),
            }
        }
        let args: HashMap<String, String> = HashMap::new();
        let dft_path = luffa_config_path(CONFIG_FILE_NAME)?;
        let cfg_path = cfg_path.map(|p| PathBuf::from(p));
        let cfg_path = cfg_path.unwrap_or(dft_path);
        println!("cfg_path:{cfg_path:?}");

        let sources = [Some(cfg_path.as_path())];
        let mut config = make_config(
            // default
            Config::default(),
            // potential config files
            &sources,
            // env var prefix for this config
            ENV_PREFIX,
            // map of present command line arguments
            args,
        )?;

        println!("config--->{config:?}");
        config.metrics = luffa_node::metrics::metrics_config_with_compile_time_info(config.metrics);

        let metrics_config = config.metrics.clone();
        let store_config = config.store.clone();
        RUNTIME.block_on(async {
            let metrics_handle = luffa_metrics::MetricsHandle::new(metrics_config)
                .await
                .expect("failed to initialize metrics");

            let kc = Keychain::<DiskStorage>::new(config.p2p.clone().key_store_path.clone())
                .await.unwrap();

            let mut m_key = self.key.write().await;
            *m_key = Some(kc.clone());
            let mut m_cfg = self.config.write().await;
            *m_cfg = Some(config);
            let mut m_store = self.store.write().await;
            let store = start_store(store_config).await.unwrap();
            *m_store = Some(Arc::new(store));
        });
        Ok(())
    }

    pub fn start(&self,key:Option<String>,tag:Option<String>, cb: Box<dyn Callback>) -> ClientResult<u64>
    {
        // let keychain = Keychain::<DiskStorage>::new(config.p2p.clone().key_store_path.clone());
        let filter = key.map(|k| KeyFilter::Name(format!("{}", k)));
        let (kc, config) = RUNTIME.block_on(async {
            let mut f = self.filter.write().await;
            *f = filter.clone();
            let m_key = self.key.read().await;
            let cfg = self.config.read().await;
            (m_key.clone().unwrap(), cfg.clone().unwrap())
        });

        let my_id = self.get_local_id()?;
        if my_id.is_none() {
            return Ok(0);
        }
        let my_id = my_id.unwrap();
        self.update_contacts_tag(my_id, tag.unwrap_or(format!("{}", my_id)).to_string());

        let (tx, rx) = tokio::sync::mpsc::channel(4096);
        let db = self.db.clone();

        let client = self.client.clone();
        let idx_writer = self.writer.clone();
        let schema = self.schema.clone();
        RUNTIME.block_on(async {
            let mut sender = self.sender.write().await;
            *sender = Some(tx);
            let store = self.store.read().await;
            let store = store.clone().unwrap().clone();
            tokio::spawn(async move {
                debug!("runing...");
                Self::run(db, config, kc, cb, client, rx, idx_writer, schema, filter,store).await;
                debug!("run exit!....");
            });
        });
        Ok(my_id)
    }

    pub fn generate_nickname(&self, peer_id: &str) -> ClientResult<String> {
        Ok(generate_nickname(peer_id))
    }

    pub fn generate_avatar(&self, peer_id: &str) -> ClientResult<String> {
        Ok(generate_avatar(peer_id))
    }

    /// run
    async fn run(
        db: Arc<Db>,
        config: Config,
        kc: Keychain<DiskStorage>,
        cb: Box<dyn Callback>,
        client_lock: Arc<RwLock<Option<Arc<P2pClient>>>>,
        mut receiver: tokio::sync::mpsc::Receiver<(
            u64,
            Vec<u8>,
            u64,
            ShotSender<anyhow::Result<u64>>,
            Option<Vec<u8>>,
        )>,
        idx_writer: Arc<RwLock<IndexWriter>>,
        schema: Schema,
        filter: Option<KeyFilter>,
        store:Arc<luffa_store::Store>,
    ) {
        // let (tx, rx) = tokio::sync::mpsc::channel::<NetworkEvent>(4096);
        let cb = Arc::new(cb);

        let (peer, p2p_rpc, mut events, sender) = {
            let (peer_id, p2p_rpc, events, sender) =
                start_node(config.p2p.clone(), kc, store, filter)
                    .await
                    .unwrap();
            (peer_id, p2p_rpc, events, sender)
        };
        let client = Arc::new(luffa_node::rpc::P2p::new(sender));
        let client = Arc::new(P2pClient::new(client).unwrap());
        let mut digest = crc64fast::Digest::new();
        digest.write(&peer.to_bytes());
        let my_id = digest.sum64();
        let client_t = client.clone();
        let db_t = db.clone();
        let sync_task = tokio::spawn(async move {
            let mut timer = std::time::Instant::now();
            let mut count = 0_u64;
            loop {
                let peers = match client_t.get_peers().await {
                    Ok(peers) => peers,
                    Err(e) => {
                        tracing::warn!("{e:?}");
                        tokio::time::sleep(std::time::Duration::from_secs(5)).await;
                        continue;
                    }
                };
<<<<<<< HEAD
                // if peers.len() < 1 && timer.elapsed().as_millis() < 30000 {
                //     tracing::warn!("waiting....{}", 1 - peers.len());
                //     tokio::time::sleep(std::time::Duration::from_secs(1)).await;
                //     continue;
                // }
                // timer = std::time::Instant::now();
=======
                if peers.len() < 1 && timer.elapsed().as_millis() < 30000 {
                    tracing::warn!("waiting....{}", 1 - peers.len());
                    tokio::time::sleep(std::time::Duration::from_secs(5)).await;
                    continue;
                }
                timer = std::time::Instant::now();
>>>>>>> c6d6b2b6

                if count % 30 == 1 {
                    tracing::warn!("subscribed all as client,status sync");
                    let msg = luffa_rpc_types::Message::StatusSync {
                        to: 0,
                        status: AppStatus::Active,
                        from_id: my_id,
                    };
                    let key: Option<Vec<u8>> = None;
                    let event = Event::new(0, &msg, key, my_id);
                    let data = event.encode().unwrap();
                    let client_t = client_t.clone();
                    tokio::spawn(async move {
                        if let Err(e) = client_t
                            .gossipsub_publish(
                                TopicHash::from_raw(format!("{}", TOPIC_STATUS)),
                                bytes::Bytes::from(data),
                            )
                            .await
                        {
                            tracing::warn!("status sync pub>> {e:?}");
                        }
                    });
                }

                let page = count % 8;
                let mut contacts = vec![];
                for lvl in 0..8 {
                    if page >= lvl {
                        if let Some(lvl_0) =
                            Self::db_session_list(db_t.clone(), lvl as u32, 4, my_id)
                        {
                            let lvl_contacts = lvl_0
                                .into_iter()
                                .map(|cs| {
                                    let to = cs.did;
                                    let c_type = Self::get_contacts_type(db_t.clone(), to)
                                        .unwrap_or(ContactsTypes::Private);
                                    let c_type: u8 = c_type as u8;
                                    let c_type = if c_type == 0 {
                                        ContactsTypes::Private
                                    } else {
                                        ContactsTypes::Group
                                    };
                                    let have_time = Self::get_contacts_have_time(db_t.clone(), to);
                                    Contacts {
                                        did: to,
                                        r#type: c_type,
                                        have_time,
                                        wants: vec![],
                                    }
                                })
                                .collect::<Vec<_>>();

                            contacts.extend_from_slice(&lvl_contacts[..]);
                        }
                    }
                }
                // tracing::error!("recent seesion sync:{}",contacts.len());
                if !contacts.is_empty() {
                    let sync = Message::ContactsSync {
                        did: my_id,
                        contacts,
                    };
                    let event = Event::new(0, &sync, None, my_id);
                    let data = event.encode().unwrap();
                    let client_t = client_t.clone();
                    tokio::spawn(async move {
                        if let Err(e) = client_t.chat_request(bytes::Bytes::from(data)).await {
                            tracing::warn!("pub contacts sync status >>> {e:?}");
                        }
                    });
                }
                if count % 60 == 0 {
                    let tree = db_t.open_tree(KVDB_CONTACTS_TREE).unwrap();

                    let tag_prefix = format!("TAG-");
                    let itr = tree.scan_prefix(tag_prefix);
                    let contacts = itr
                        .map(|item| {
                            let (k, _v) = item.unwrap();
                            // let tag = String::from_utf8(v.to_vec()).unwrap();
                            let key = String::from_utf8(k.to_vec()).unwrap();
                            let parts = key.split('-');

                            let to = parts.last().unwrap();
                            let to: u64 = to.parse().unwrap();
                            let c_type = Self::get_contacts_type(db_t.clone(), to)
                                .unwrap_or(ContactsTypes::Private);
                            let c_type: u8 = c_type as u8;
                            let c_type = if c_type == 0 {
                                ContactsTypes::Private
                            } else {
                                ContactsTypes::Group
                            };
                            let have_time = Self::get_contacts_have_time(db_t.clone(), to);
                            Contacts {
                                did: to,
                                r#type: c_type,
                                have_time,
                                wants: vec![],
                            }
                        })
                        .collect::<Vec<_>>();

                    let sync = Message::ContactsSync {
                        did: my_id,
                        contacts,
                    };
                    let event = Event::new(0, &sync, None, my_id);
                    let data = event.encode().unwrap();
                    let client_t = client_t.clone();
                    tokio::spawn(async move {
                        if let Err(e) = client_t
                            .chat_request(bytes::Bytes::from(data.clone()))
                            .await
                        {
                            tracing::warn!("pub contacts sync status >>> {e:?}");
                        }
                        if let Err(e) = client_t
                            .gossipsub_publish(
                                TopicHash::from_raw(format!("{}", TOPIC_STATUS)),
                                bytes::Bytes::from(data),
                            )
                            .await
                        {
                            tracing::warn!("pub contacts sync status >>> {e:?}");
                        }
                    });
                }
                // if let Err(e) = client_t
                //     .gossipsub_publish(
                //         TopicHash::from_raw(format!("{}", TOPIC_STATUS)),
                //         bytes::Bytes::from(data),
                //     )
                //     .await
                // {
                //     tracing::warn!("pub contacts sync status >>> {e:?}");
                // }
                // break;
                count += 1;
                tokio::time::sleep(std::time::Duration::from_secs(2)).await;
            }
        });

        let client_t = client.clone();
        {
            let mut lock = client_lock.write().await;
            *lock = Some(client_t);
        }
        let client_t = client.clone();
        let db_t = db.clone();
        let idx = idx_writer.clone();
        let idx_t = idx.clone();
        let idx_tt = idx.clone();
        let schema_t = schema.clone();
        let schema_tt = schema.clone();
        let process = tokio::spawn(async move {
            while let Some(evt) = events.recv().await {
                match evt {
                    NetworkEvent::RequestResponse(rsp) => {
                        match rsp {
                            luffa_node::ChatEvent::Response { data, .. } => {
                                if let Ok(im) = Event::decode_uncheck(&data) {
                                    let Event {
                                        msg,
                                        nonce,
                                        to,
                                        from_id,
                                        crc,
                                        event_time,
                                        ..
                                    } = im;

                                    if nonce.is_none() {
                                        if to != my_id {
                                            continue;
                                        }
                                        if let Ok(msg) = luffa_rpc_types::Message::decrypt(
                                            bytes::Bytes::from(msg),
                                            None,
                                            nonce,
                                        ) {
                                            match msg {
                                                Message::ContactsSync { did, contacts } => {
                                                    if did != my_id {
                                                        continue;
                                                    }
                                                    for ctt in contacts {
                                                        let did = ctt.did;
                                                        for crc in ctt.wants {
                                                            let table =
                                                                format!("message_{}", ctt.did);

                                                            let clt = client_t.clone();
                                                            let db_tt = db_t.clone();
                                                            // add to wants crc of contacts
                                                            let cb_t = cb.clone();
                                                            let scm = schema_tt.clone();
                                                            let idx = idx_tt.clone();
                                                            tokio::spawn(async move {
                                                                if !Self::have_in_tree(
                                                                    db_tt.clone(),
                                                                    crc,
                                                                    &table,
                                                                ) {
                                                                    match clt
                                                                        .get_crc_record(crc)
                                                                        .await
                                                                    {
                                                                        Ok(res) => {
                                                                            let data = res.data;
                                                                            // TODO remove crc from wants and update want_time
                                                                            tracing::warn!(
                                                                                "get record: {crc}"
                                                                            );
                                                                            Self::set_contacts_have_time(db_tt.clone(), did,event_time);
                                                                            let data =
                                                                                data.to_vec();
                                                                            Self::process_event(
                                                                                db_tt.clone(),
                                                                                cb_t.clone(),
                                                                                clt.clone(),
                                                                                idx.clone(),
                                                                                scm,
                                                                                &data,
                                                                                my_id,
                                                                            )
                                                                            .await;
                                                                            if let Ok(im) = Event::decode_uncheck(&data) {
                                                                                let Event {
                                                                                    msg,
                                                                                    event_time,
                                                                                    nonce,
                                                                                    ..
                                                                                } = im;
                                                                                if let Some(key) = Self::get_aes_key_from_contacts(db_tt.clone(), did) {
                                                                                    if let Ok(msg) = Message::decrypt(bytes::Bytes::from(msg), Some(key), nonce) {
                                                                                        let feedback = msg.chat_feedback();
                                                                                        match feedback {
                                                                                            Some((crc,status))=>{
                                                                                                match status {
                                                                                                    FeedbackStatus::Read=>{

                                                                                                        Self::update_session(db_tt.clone(),did,None,Some(crc),None,None,event_time);
                                                                                                    }
                                                                                                    FeedbackStatus::Reach=>{
                                                                                                        Self::update_session(db_tt.clone(),did,None,None,Some(crc),None,event_time);
                                                                                                    }
                                                                                                    _=>{

                                                                                                    }
                                                                                                }
                                                                                            }
                                                                                            None=>{

                                                                                            }
                                                                                        }
                                                                                    }
                                                                                }

                                                                            }
                                                                        }
                                                                        Err(e) => {
                                                                            tracing::warn!("get crc record failed:{e:?}");
                                                                            Self::set_contacts_have_time(db_tt.clone(), did, event_time);
                                                                            // Self::update_session(db_tt.clone(),did,None,None,Some(crc),None,event_time);
                                                                        }
                                                                    }
                                                                }
                                                            });
                                                        }
                                                    }
                                                }
                                                Message::Feedback { crc, status } => match status {
                                                    FeedbackStatus::Reach => {
                                                        Self::update_session(
                                                            db_t.clone(),
                                                            from_id,
                                                            None,
                                                            None,
                                                            Some(crc),
                                                            None,
                                                            event_time,
                                                        );
                                                    }
                                                    FeedbackStatus::Read => {
                                                        Self::update_session(
                                                            db_t.clone(),
                                                            from_id,
                                                            None,
                                                            Some(crc),
                                                            None,
                                                            None,
                                                            event_time,
                                                        );
                                                    }
                                                    _ => {}
                                                },
                                                _ => {}
                                            }
                                        }
                                    } else {
                                        let did = if to == my_id { from_id } else { to };
                                        let table = format!("message_{}", did);
                                        let idx = idx.clone();
                                        let db_t = db_t.clone();
                                        let schema_tt = schema_tt.clone();
                                        let client_t = client_t.clone();
                                        let cb = cb.clone();
                                        tokio::spawn(async move {
                                            if !Self::have_in_tree(db_t.clone(), crc, &table) {
                                                Self::process_event(
                                                    db_t, cb, client_t, idx, schema_tt, &data,
                                                    my_id,
                                                )
                                                .await;
                                            }
                                        });
                                    }
                                }
                            }
                            luffa_node::ChatEvent::Request(data) => {
                                //TODO message which coming from other
                                if let Ok(im) = Event::decode_uncheck(&data) {
                                    let Event {
                                        from_id, to, crc, ..
                                    } = im;
                                    let did = if to == my_id { from_id } else { to };
                                    let table = format!("message_{}", did);
                                    let db_t = db_t.clone();
                                    let cb = cb.clone();
                                    let client_t = client_t.clone();
                                    let idx = idx.clone();
                                    let schema_tt = schema_tt.clone();
                                    tokio::spawn(async move {
                                        if !Self::have_in_tree(db_t.clone(), crc, &table) {
                                            Self::process_event(
                                                db_t, cb, client_t, idx, schema_tt, &data, my_id,
                                            )
                                            .await;
                                        }
                                    });
                                }
                            }
                            luffa_node::ChatEvent::OutboundFailure {
                                peer,
                                request_id,
                                error,
                            } => {}
                            luffa_node::ChatEvent::InboundFailure {
                                peer,
                                request_id,
                                error,
                            } => {}
                            luffa_node::ChatEvent::ResponseSent { peer, request_id } => {}
                        }
                    }
                    NetworkEvent::Gossipsub(GossipsubEvent::Subscribed { peer_id, topic }) => {
                        // TODO: a group member or my friend online?
                        tracing::debug!("Subscribed> peer_id: {peer_id:?} topic:{topic}");
                    }
                    NetworkEvent::Gossipsub(GossipsubEvent::Message { message, from, id }) => {}
                    NetworkEvent::Gossipsub(GossipsubEvent::Unsubscribed { peer_id, topic }) => {

                        // TODO: a group member or my friend offline?
                    }
                    NetworkEvent::PeerConnected(peer_id) => {
                        tracing::warn!("---------PeerConnected-----------{:?}", peer_id);

                        // if let Err(e) = client_t.gossipsub_add_explicit_peer(peer_id).await {
                        //     tracing::warn!("gossipsub_add_explicit_peer failed");
                        // }

                        // let mut digest = crc64fast::Digest::new();
                        // digest.write(&peer_id.to_bytes());
                        // let u_id = digest.sum64();
                        // let msg = luffa_rpc_types::Message::StatusSync {
                        //     to: u_id,
                        //     from_id: my_id,
                        //     status: AppStatus::Connected,
                        // };
                        // let event = luffa_rpc_types::Event::new(0, &msg, None, u_id);
                        // let event = event.encode().unwrap();
                        // let client_t = client_t.clone();
                        // tokio::spawn(async move {
                        //     if let Err(e) = client_t
                        //     .gossipsub_publish(
                        //         TopicHash::from_raw(TOPIC_STATUS),
                        //         bytes::Bytes::from(event),
                        //     )
                        //     .await
                        //     {
                        //         error!("{e:?}");
                        //     }
                        // });
                    }
                    NetworkEvent::PeerDisconnected(peer_id) => {
                        tracing::debug!("---------PeerDisconnected-----------{:?}", peer_id);

                        // let mut digest = crc64fast::Digest::new();
                        // digest.write(&peer_id.to_bytes());
                        // let u_id = digest.sum64();
                        // let msg = luffa_rpc_types::Message::StatusSync {
                        //     to: u_id,
                        //     from_id: my_id,
                        //     status: AppStatus::Disconnected,
                        // };
                        // let event = luffa_rpc_types::Event::new(0, &msg, None, u_id);
                        // let event = event.encode().unwrap();
                        // let client_t = client_t.clone();
                        // tokio::spawn(async move {
                        //     if let Err(e) = client_t
                        //         .gossipsub_publish(
                        //             TopicHash::from_raw(TOPIC_STATUS),
                        //             bytes::Bytes::from(event),
                        //         )
                        //         .await
                        //     {
                        //         error!("{e:?}");
                        //     }
                        // });
                    }
                    NetworkEvent::CancelLookupQuery(peer_id) => {
                        tracing::debug!("---------CancelLookupQuery-----------{:?}", peer_id);
                    }
                }
            }
        });

        let db_t = db.clone();
        while let Some((to, msg_data, from_id, channel, k)) = receiver.recv().await {
            if to == u64::MAX {
                channel.send(Ok(u64::MAX)).unwrap();
                break;
            }
            let msg = serde_cbor::from_slice::<Message>(&msg_data).unwrap();
            // let is_exchane = msg.is_contacts_exchange();

            let evt = if msg.need_encrypt() {
                match k {
                    Some(key) => Some(Event::new(to, &msg, Some(key), from_id)),
                    None => {
                        tracing::warn!("----------encrypt------from [{}] to [{}]", from_id, to);
                        match Self::get_aes_key_from_contacts(db.clone(), to) {
                            Some(key) => Some(Event::new(to, &msg, Some(key), from_id)),
                            None => {
                                tracing::warn!("aes key not found did:{} msg:{:?}", to, msg);
                                None
                                //    Some(Event::new(to, &msg, None, from_id))
                            }
                        }
                    }
                }
            } else {
                Some(Event::new(to, &msg, None, from_id))
            };
            match evt {
                Some(e) => {
                    let crc_id = e.crc;
                    let data = e.encode().unwrap();

                    let tree = db.open_tree(KVDB_CONTACTS_TREE).unwrap();
                    let tag_key = format!("TAG-{}", to);
                    let (tag, msg_type) = match tree.get(&tag_key.as_bytes()) {
                        Ok(Some(v)) => {
                            let tp = match Self::get_contacts_type(db.clone(), to) {
                                Some(tp) => match tp {
                                    ContactsTypes::Private => {
                                        format!("content_private")
                                    }
                                    _ => {
                                        format!("content_group")
                                    }
                                },
                                None => {
                                    format!("content_private")
                                }
                            };
                            (String::from_utf8(v.to_vec()).unwrap(), tp)
                        }
                        _ => (String::new(), format!("exchange")),
                    };
                    if to != my_id {
                        let client = client.clone();
                        let data = data.clone();
                        tokio::spawn(async move {
                            let retry = Instant::now();
                            loop {
                                match client.chat_request(bytes::Bytes::from(data.clone())).await {
                                    Ok(res) => {
                                        tracing::debug!("{res:?}");
                                        break;
                                    }
                                    Err(e) => {
                                        tracing::error!("{e:?}");
                                        if retry.elapsed().as_secs() > 60 {
                                            tracing::error!("failed: retry 60s");
                                            break;
                                        }
                                        tokio::time::sleep(Duration::from_millis(500)).await;
                                    }
                                }
                            }
                        });
                    } else {
                        tracing::warn!("is to me---->");
                    }
                    if to > 0 {
                        let msg = serde_cbor::from_slice::<Message>(&msg_data).unwrap();
                        let Event {
                            to,
                            event_time,
                            crc,
                            from_id,
                            ..
                        } = e;
                        // assert!(nonce.is_some(),"nonce is none!!");
                        if let Err(e) = channel.send(Ok(crc)) {
                            tracing::warn!("channel send failed {e:?}");
                        }
                        let db_t = db_t.clone();
                        let schema_t = schema_t.clone();
                        let idx_t = idx_t.clone();
                        tokio::spawn(async move {
                            let table = { format!("message_{to}") };
                            tracing::info!("send......");
                            if to != my_id && !msg.is_contacts_exchange() {
                                Self::save_to_tree(
                                    db_t.clone(),
                                    e.crc,
                                    &table,
                                    data.clone(),
                                    event_time,
                                );
                            }
                            match msg {
                                Message::Chat { content } => {
                                    // TODO index content search engine
                                    match content {
                                        ChatContent::Burn { crc, expires } => {
                                            let p_table = format!("message_{to}");
                                            Self::burn_from_tree(db_t.clone(), crc, p_table);

                                            let fld_crc = schema_t.get_field("crc").unwrap();
                                            let mut wr = idx_t.write().await;
                                            let del = Term::from_field_u64(fld_crc, crc);
                                            wr.delete_term(del);
                                            wr.commit().unwrap();
                                        }
                                        ChatContent::Send { data } => {
                                            let (title, body) = match data {
                                                luffa_rpc_types::ContentData::Text {
                                                    source,
                                                    reference,
                                                } => match source {
                                                    luffa_rpc_types::DataSource::Cid { cid } => {
                                                        let t = multibase::encode(
                                                            multibase::Base::Base58Btc,
                                                            cid,
                                                        );
                                                        let body = format!("{:?}", reference);
                                                        (t, body)
                                                    }
                                                    luffa_rpc_types::DataSource::Raw { data } => {
                                                        let t = format!("");
                                                        let body = multibase::encode(
                                                            multibase::Base::Base64,
                                                            data,
                                                        );
                                                        (t, body)
                                                    }
                                                    luffa_rpc_types::DataSource::Text {
                                                        content,
                                                    } => {
                                                        let t = format!("");

                                                        (t, content)
                                                    }
                                                },
                                                luffa_rpc_types::ContentData::Link {
                                                    txt,
                                                    url,
                                                    reference,
                                                } => (txt, url),
                                                luffa_rpc_types::ContentData::Media {
                                                    title,
                                                    m_type,
                                                    source,
                                                } => (title, format!("{:?}", m_type)),
                                            };

                                            let schema = schema_t.clone();
                                            let fld_crc = schema.get_field("crc").unwrap();
                                            let fld_from = schema.get_field("from_id").unwrap();
                                            let fld_to = schema.get_field("to_id").unwrap();
                                            let fld_time = schema.get_field("event_time").unwrap();
                                            let fld_title = schema.get_field("title").unwrap();
                                            let fld_body = schema.get_field("body").unwrap();
                                            let fld_type = schema.get_field("msg_type").unwrap();
                                            let doc = doc!(
                                                fld_crc => crc,
                                                fld_from => from_id,
                                                fld_to => to,
                                                fld_time => event_time,
                                                fld_type => msg_type,
                                                fld_title => title,
                                                fld_body => body,
                                            );
                                            let mut wr = idx_t.write().await;
                                            wr.add_document(doc).unwrap();
                                            wr.commit().unwrap();
                                        }
                                        _ => {}
                                    }
                                }
                                _ => {}
                            }
                        });
                    } else {
                        if let Err(_e) = channel.send(Ok(0)) {
                            tracing::warn!("channel send failed");
                        }
                    }
                }
                None => {
                    if let Err(_e) = channel.send(Ok(0)) {
                        tracing::warn!("channel send failed");
                    }
                }
            }
        }

        // luffa_util::block_until_sigint().await;
        // ctl.await.unwrap();
        sync_task.abort();
        process.abort();
        p2p_rpc.abort();
        // metrics_handle.shutdown();
    }

    fn get_aes_key_from_contacts(db: Arc<Db>, did: u64) -> Option<Vec<u8>> {
        let tree = db.open_tree(KVDB_CONTACTS_TREE).unwrap();
        let s_key = format!("SKEY-{}", did);
        match tree.get(&s_key) {
            Ok(Some(d)) => Some(d.to_vec()),
            _ => None,
        }
    }

    fn extra_content(data: &ContentData) -> (String, String) {
        match data {
            ContentData::Text { source, reference } => match source {
                luffa_rpc_types::DataSource::Cid { cid } => {
                    let t = multibase::encode(multibase::Base::Base58Btc, cid);
                    let body = format!("");
                    (t, body)
                }
                luffa_rpc_types::DataSource::Raw { data } => {
                    let t = format!("");
                    let body = multibase::encode(multibase::Base::Base64, data);
                    (t, body)
                }
                luffa_rpc_types::DataSource::Text { content } => {
                    let t = format!("");

                    (t, content.clone())
                }
            },
            ContentData::Link {
                txt,
                url,
                reference,
            } => (txt.clone(), url.clone()),
            ContentData::Media {
                title,
                m_type,
                source,
            } => (title.clone(), format!("")),
        }
    }

    async fn process_event(
        db_t: Arc<Db>,
        cb: Arc<Box<dyn Callback>>,
        client_t: Arc<P2pClient>,
        idx: Arc<RwLock<IndexWriter>>,
        schema: Schema,
        data: &Vec<u8>,
        my_id: u64,
    ) {
        if let Ok(im) = Event::decode_uncheck(&data) {
            let Event {
                msg,
                nonce,
                to,
                from_id,
                crc,
                event_time,
                ..
            } = im.clone();
            if to != my_id {
                return;
            }
            if nonce.is_none() {
                tokio::spawn(async move {
                    cb.on_message(crc, from_id, to, msg);
                });
                return;
            }
            let did = if to == my_id { from_id } else { to };
            match Self::get_aes_key_from_contacts(db_t.clone(), did) {
                Some(key) => {
                    if let Ok(msg) = luffa_rpc_types::Message::decrypt(
                        bytes::Bytes::from(msg),
                        Some(key.clone()),
                        nonce.clone(),
                    ) {
                        // TODO: did is me or I'm a member any local group
                        let msg_data = serde_cbor::to_vec(&msg).unwrap();
                        let evt_data = data.clone();
                        match msg {
                            Message::Chat { content } => {
                                // TODO index content search engine
                                match content {
                                    ChatContent::Burn { crc, .. } => {
                                        let table = format!("message_{did}");
                                        Self::burn_from_tree(db_t.clone(), crc, table);

                                        let fld_crc = schema.get_field("crc").unwrap();
                                        let mut wr = idx.write().await;
                                        let del = Term::from_field_u64(fld_crc, crc);
                                        wr.delete_term(del);
                                        wr.commit().unwrap();
                                    }
                                    ChatContent::Send { data } => {
                                        let table = format!("message_{did}");

                                        Self::save_to_tree(
                                            db_t.clone(),
                                            crc,
                                            &table,
                                            evt_data.clone(),
                                            event_time,
                                        );
                                        let feed = luffa_rpc_types::Message::Chat {
                                            content: ChatContent::Feedback {
                                                crc,
                                                status: luffa_rpc_types::FeedbackStatus::Reach,
                                            },
                                        };
                                        let event = luffa_rpc_types::Event::new(
                                            did,
                                            &feed,
                                            Some(key),
                                            my_id,
                                        );
                                        tracing::info!("send feedback to {from_id}");
                                        let event = event.encode().unwrap();
                                        if let Err(e) =
                                            client_t.chat_request(bytes::Bytes::from(event)).await
                                        {
                                            error!("{e:?}");
                                        }

                                        let (title, body) = match data {
                                            luffa_rpc_types::ContentData::Text {
                                                source,
                                                reference,
                                            } => match source {
                                                luffa_rpc_types::DataSource::Cid { cid } => {
                                                    let t = multibase::encode(
                                                        multibase::Base::Base58Btc,
                                                        cid,
                                                    );
                                                    let body = format!("");
                                                    (t, body)
                                                }
                                                luffa_rpc_types::DataSource::Raw { data } => {
                                                    let t = format!("");
                                                    let body = multibase::encode(
                                                        multibase::Base::Base64,
                                                        data,
                                                    );
                                                    (t, body)
                                                }
                                                luffa_rpc_types::DataSource::Text { content } => {
                                                    let t = format!("");

                                                    (t, content)
                                                }
                                            },
                                            luffa_rpc_types::ContentData::Link {
                                                txt,
                                                url,
                                                reference,
                                            } => (txt, url),
                                            luffa_rpc_types::ContentData::Media {
                                                title,
                                                m_type,
                                                source,
                                            } => (title, format!("")),
                                        };
                                        // let tree = db.open_tree(KVDB_CONTACTS_TREE).unwrap();
                                        let (msg_type, did) = if to == my_id {
                                            // let tag_key_private = format!("TAG-0-{}", from_id);
                                            (format!("content_private"), from_id)
                                        } else {
                                            // let tag_key_group = format!("TAG-1-{}", to);
                                            // let tag =
                                            // match tree.get(&tag_key_group) {
                                            //     Ok(Some(v))=>{
                                            //         Some(String::from_utf8(v.to_vec()).unwrap())
                                            //     }
                                            //     _=>{
                                            //         None
                                            //     }
                                            // };
                                            (format!("content_group"), to)
                                        };

                                        Self::update_session(
                                            db_t.clone(),
                                            did,
                                            None,
                                            None,
                                            Some(crc),
                                            Some(body.clone()),
                                            event_time,
                                        );
                                        let fld_crc = schema.get_field("crc").unwrap();
                                        let fld_from = schema.get_field("from_id").unwrap();
                                        let fld_to = schema.get_field("to_id").unwrap();
                                        let fld_time = schema.get_field("event_time").unwrap();
                                        let fld_title = schema.get_field("title").unwrap();
                                        let fld_body = schema.get_field("body").unwrap();
                                        let fld_type = schema.get_field("msg_type").unwrap();
                                        let doc = doc!(
                                            fld_crc => crc,
                                            fld_from => from_id,
                                            fld_to => to,
                                            fld_time => event_time,
                                            fld_type => msg_type,
                                            fld_title => title,
                                            fld_body => body,
                                        );
                                        let mut wr = idx.write().await;
                                        wr.add_document(doc).unwrap();
                                        wr.commit().unwrap();
                                    }
                                    ChatContent::Feedback { crc, status } => match status {
                                        FeedbackStatus::Reach => {
                                            Self::update_session(
                                                db_t.clone(),
                                                did,
                                                None,
                                                None,
                                                Some(crc),
                                                None,
                                                event_time,
                                            );
                                        }
                                        FeedbackStatus::Read => {
                                            Self::update_session(
                                                db_t.clone(),
                                                did,
                                                None,
                                                Some(crc),
                                                None,
                                                None,
                                                event_time,
                                            );
                                        }
                                        _ => {
                                            Self::update_session(
                                                db_t.clone(),
                                                did,
                                                None,
                                                None,
                                                None,
                                                None,
                                                event_time,
                                            );
                                        }
                                    },

                                    _ => {}
                                }
                            }
                            Message::WebRtc { stream_id, action } => {
                                //TODO index to search engine

                                let table = format!("message_{did}");

                                Self::save_to_tree(
                                    db_t.clone(),
                                    crc,
                                    &table,
                                    evt_data.clone(),
                                    event_time,
                                );
                            }
                            Message::ContactsExchange { exchange } => {
                                tracing::error!("exchange should not to here!!!");
                                let token = match exchange {
                                    ContactsEvent::Answer { token } => {
                                        tracing::error!("G> Answer>>>>>{token:?}");
                                        token
                                    }
                                    ContactsEvent::Offer { mut token } => {
                                        tracing::error!("G> Offer>>>>>{token:?}");
                                        // token.validate()
                                        let pk =
                                            PublicKey::from_protobuf_encoding(&token.public_key)
                                                .unwrap();
                                        let peer = PeerId::from_public_key(&pk);
                                        let mut digest = crc64fast::Digest::new();
                                        digest.write(&peer.to_bytes());
                                        let did = digest.sum64();
                                        if let Some(key) =
                                            Self::get_contacts_skey(db_t.clone(), did)
                                        {
                                            tracing::warn!("change contacts to old s key");
                                            token.secret_key = key;
                                        }
                                        token
                                    }
                                };

                                let pk =
                                    PublicKey::from_protobuf_encoding(&token.public_key).unwrap();
                                let peer = PeerId::from_public_key(&pk);
                                let mut digest = crc64fast::Digest::new();
                                digest.write(&peer.to_bytes());
                                let did = digest.sum64();
                                let table = format!("message_{did}");

                                let offer_key = &token.secret_key;

                                Self::save_to_tree(
                                    db_t.clone(),
                                    crc,
                                    &table,
                                    data.clone(),
                                    event_time,
                                );
                                // add a pending answer for this offer which is received
                                let table = format!("offer_{my_id}");
                                let status = vec![10u8; 1];
                                Self::save_to_tree(
                                    db_t.clone(),
                                    from_id,
                                    &table,
                                    status,
                                    event_time,
                                );
                                let comment = token.comment.clone();
                                Self::offer_or_answer(
                                    crc,
                                    from_id,
                                    offer_key.clone(),
                                    did,
                                    event_time,
                                    idx.clone(),
                                    schema.clone(),
                                    token,
                                    db_t.clone(),
                                    client_t.clone(),
                                )
                                .await;

                                Self::update_session(
                                    db_t.clone(),
                                    did,
                                    comment.clone(),
                                    None,
                                    None,
                                    None,
                                    event_time,
                                );
                            }
                            _ => {}
                        }
                        tokio::spawn(async move {
                            cb.on_message(crc, from_id, to, msg_data);
                        });
                    } else {
                        eprintln!("decrypt failes!!! {:?}", nonce);
                    }
                }
                None => {
                    tracing::warn!("aes not in contacts {did}");
                    // warn!("Gossipsub> peer_id: {from:?} nonce:{:?}", nonce);
                    if let Some(key) = Self::get_offer_by_offer_id(db_t.clone(), from_id) {
                        tracing::error!("offer is:{}  nonce:{:?} key: {:?}", from_id, nonce, key);
                        if let Ok(msg) = luffa_rpc_types::Message::decrypt(
                            bytes::Bytes::from(msg),
                            Some(key.clone()),
                            nonce,
                        ) {
                            let msg_t = msg.clone();
                            let msg_data = serde_cbor::to_vec(&msg).unwrap();
                            let offer_id = from_id;
                            let offer_key = key.clone();
                            match msg_t {
                                Message::ContactsExchange { exchange } => {
                                    let (token, is_answer) = match exchange {
                                        ContactsEvent::Answer { token } => {
                                            tracing::error!("P>Answer>>>>>{token:?}");
                                            (token, true)
                                        }
                                        ContactsEvent::Offer { mut token } => {
                                            tracing::error!("Offer>>>>>{token:?}");
                                            // token.validate()
                                            let pk = PublicKey::from_protobuf_encoding(
                                                &token.public_key,
                                            )
                                            .unwrap();
                                            let peer = PeerId::from_public_key(&pk);
                                            let mut digest = crc64fast::Digest::new();
                                            digest.write(&peer.to_bytes());
                                            let did = digest.sum64();
                                            if let Some(key) =
                                                Self::get_contacts_skey(db_t.clone(), did)
                                            {
                                                tracing::warn!("change contacts to old s key");
                                                token.secret_key = key;
                                            }
                                            (token, false)
                                        }
                                    };
                                    let pk = PublicKey::from_protobuf_encoding(&token.public_key)
                                        .unwrap();
                                    let peer = PeerId::from_public_key(&pk);
                                    let mut digest = crc64fast::Digest::new();
                                    digest.write(&peer.to_bytes());
                                    let did = digest.sum64();
                                    let table = format!("message_{did}");

                                    Self::save_to_tree(
                                        db_t.clone(),
                                        crc,
                                        &table,
                                        data.clone(),
                                        event_time,
                                    );
                                    // add a pending answer for this offer which is received
                                    let table = format!("offer_{my_id}");
                                    let status = vec![10u8; 1];
                                    Self::save_to_tree(
                                        db_t.clone(),
                                        from_id,
                                        &table,
                                        status,
                                        event_time,
                                    );
                                    let comment = token.comment.clone();
                                    Self::offer_or_answer(
                                        crc,
                                        offer_id,
                                        offer_key,
                                        to,
                                        event_time,
                                        idx.clone(),
                                        schema.clone(),
                                        token,
                                        db_t.clone(),
                                        client_t.clone(),
                                    )
                                    .await;
                                    if is_answer {
                                        Self::update_session(
                                            db_t.clone(),
                                            did,
                                            comment.clone(),
                                            None,
                                            None,
                                            None,
                                            event_time,
                                        );
                                    }
                                }
                                _ => {
                                    tracing::error!("from offer msg {msg:?}");
                                }
                            }
                            tokio::spawn(async move {
                                cb.on_message(crc, from_id, to, msg_data);
                            });
                        } else {
                            tracing::error!("decrypt failed:>>>>");
                        }
                    } else {
                        tracing::error!("invalid msg {im:?}");
                    }
                }
            }
        } // todo!()
    }

    async fn offer_or_answer(
        crc: u64,
        offer_id: u64,
        offer_key: Vec<u8>,
        to: u64,
        event_time: u64,
        idx: Arc<RwLock<IndexWriter>>,
        schema: Schema,
        token: ContactsToken,
        db_tt: Arc<Db>,
        client_t: Arc<P2pClient>,
    ) {
        let ContactsToken {
            public_key,
            sign,
            secret_key,
            contacts_type,
            comment,
            ..
        } = token;
        let pk = PublicKey::from_protobuf_encoding(&public_key).unwrap();
        let peer = PeerId::from_public_key(&pk);
        let mut digest = crc64fast::Digest::new();
        digest.write(&peer.to_bytes());
        let from_id = digest.sum64();
        Self::save_contacts(
            db_tt.clone(),
            from_id,
            secret_key.clone(),
            public_key.clone(),
            contacts_type,
            sign.clone(),
            comment.clone(),
        );

        let msg_type = match contacts_type {
            ContactsTypes::Private => {
                format!("contacts_private")
            }
            ContactsTypes::Group => {
                format!("contacts_group")
            }
        };
        let fld_crc = schema.get_field("crc").unwrap();
        let fld_from = schema.get_field("from_id").unwrap();
        let fld_to = schema.get_field("to_id").unwrap();
        let fld_time = schema.get_field("event_time").unwrap();
        let fld_title = schema.get_field("title").unwrap();
        let fld_body = schema.get_field("body").unwrap();
        let fld_type = schema.get_field("msg_type").unwrap();
        let title = multibase::encode(multibase::Base::Base58Btc, public_key);
        let body = format!("{}", comment.clone().unwrap_or_default());
        let doc = doc!(
            fld_crc => crc,
            fld_from => from_id,
            fld_to => to,
            fld_time => event_time,
            fld_type => msg_type,
            fld_title => title,
            fld_body => body,
        );
        let mut wr = idx.write().await;
        wr.add_document(doc).unwrap();
        wr.commit().unwrap();
        let msg = luffa_rpc_types::Message::Chat {
            content: ChatContent::Feedback {
                crc,
                status: luffa_rpc_types::FeedbackStatus::Reach,
            },
        };

        let event = luffa_rpc_types::Event::new(from_id, &msg, Some(offer_key), offer_id);
        let event = event.encode().unwrap();
        tokio::spawn(async move {
            if let Err(e) = client_t.chat_request(bytes::Bytes::from(event)).await {
                error!("{e:?}");
            }
        });
    }
}
/// Starts a new p2p node, using the given mem rpc channel.
pub async fn start_node(
    config: luffa_node::config::Config,
    keychain: Keychain<DiskStorage>,
    db: Arc<luffa_store::Store>,
    filter: Option<KeyFilter>,
) -> anyhow::Result<(
    PeerId,
    JoinHandle<()>,
    Receiver<NetworkEvent>,
    Sender<luffa_node::rpc::RpcMessage>,
)> {
    tracing::info!("node>>>{config:?}");
    let (mut p2p, sender) =
        Node::new(config, keychain, db, Some("Luffa".to_string()), filter).await?;
    let events = p2p.network_events();
    let local_id = p2p.local_peer_id().clone();
    // Start services
    let p2p_task = task::spawn(async move {
        tracing::info!("p2p runnung..");
        if let Err(err) = p2p.run().await {
            error!("{:?}", err);
            tracing::warn!("{err:?}");
        } else {
            tracing::warn!("p2p run exit!")
        }
    });
    Ok((local_id, p2p_task, events, sender))
}

/// Starts a new store, using the given mem rpc channel.
pub async fn start_store(config: StoreConfig) -> anyhow::Result<luffa_store::Store> {
    // This is the file RocksDB itself is looking for to determine if the database already
    // exists or not.  Just knowing the directory exists does not mean the database is
    // created.
    // let marker = config.path.join("CURRENT");

    tracing::info!("Opening store at {}", config.path.display());
    let store = Store::create(config)
        .await
        .context("failed to open existing store")?;
    Ok(store)
}

include!(concat!(env!("OUT_DIR"), "/luffa_sdk.uniffi.rs"));<|MERGE_RESOLUTION|>--- conflicted
+++ resolved
@@ -1543,29 +1543,20 @@
             let mut timer = std::time::Instant::now();
             let mut count = 0_u64;
             loop {
-                let peers = match client_t.get_peers().await {
-                    Ok(peers) => peers,
-                    Err(e) => {
-                        tracing::warn!("{e:?}");
-                        tokio::time::sleep(std::time::Duration::from_secs(5)).await;
-                        continue;
-                    }
-                };
-<<<<<<< HEAD
+                // let peers = match client_t.get_peers().await {
+                //     Ok(peers) => peers,
+                //     Err(e) => {
+                //         tracing::warn!("{e:?}");
+                //         tokio::time::sleep(std::time::Duration::from_secs(5)).await;
+                //         continue;
+                //     }
+                // };
                 // if peers.len() < 1 && timer.elapsed().as_millis() < 30000 {
                 //     tracing::warn!("waiting....{}", 1 - peers.len());
                 //     tokio::time::sleep(std::time::Duration::from_secs(1)).await;
                 //     continue;
                 // }
                 // timer = std::time::Instant::now();
-=======
-                if peers.len() < 1 && timer.elapsed().as_millis() < 30000 {
-                    tracing::warn!("waiting....{}", 1 - peers.len());
-                    tokio::time::sleep(std::time::Duration::from_secs(5)).await;
-                    continue;
-                }
-                timer = std::time::Instant::now();
->>>>>>> c6d6b2b6
 
                 if count % 30 == 1 {
                     tracing::warn!("subscribed all as client,status sync");
