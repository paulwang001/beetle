--- conflicted
+++ resolved
@@ -8,8 +8,8 @@
 use anyhow::Context;
 use api::P2pClient;
 use futures::StreamExt;
-use libp2p::identity::Keypair;
 use libp2p::identity::PublicKey;
+use libp2p::{identity::Keypair};
 use libp2p::{multihash, PeerId};
 use luffa_node::{
     DiskStorage, GossipsubEvent, KeyFilter, Keychain, NetworkEvent, Node, ENV_PREFIX,
@@ -49,23 +49,24 @@
 use tantivy::collector::TopDocs;
 use tantivy::directory::{ManagedDirectory, MmapDirectory};
 use tantivy::query::QueryParser;
+use tantivy::{Index, TantivyError};
 use tantivy::{doc, DocAddress, Score};
 use tantivy::{schema::*, IndexWriter};
-use tantivy::{Index, TantivyError};
-use tokio::sync::oneshot::Sender as ShotSender;
+use tokio::sync::oneshot::{Sender as ShotSender};
 
 mod api;
+mod config;
 pub mod avatar_nickname;
-mod config;
 mod sled_db;
 
 use crate::config::Config;
 use crate::sled_db::contacts::{ContactsDb, KVDB_CONTACTS_TREE};
-use crate::sled_db::global_db::GlobalDb;
 use crate::sled_db::group_members::GroupMembersDb;
 use crate::sled_db::mnemonic::Mnemonic;
 use crate::sled_db::session::SessionDb;
+use crate::sled_db::global_db::GlobalDb;
 use crate::sled_db::SledDbAll;
+
 
 // const TOPIC_CONTACTS: &str = "luffa_contacts";
 // const TOPIC_CHAT: &str = "luffa_chat";
@@ -103,6 +104,7 @@
 #[derive(Debug, Serialize, Deserialize, Clone)]
 pub struct OfferView {
     pub did: u64,
+    pub bs_did: String,
     pub offer_crc: u64,
     pub tag: String,
     // pub secret_key: Vec<u8>,
@@ -197,6 +199,7 @@
 //     }
 // }
 
+
 fn create_runtime() -> tokio::runtime::Runtime {
     tokio::runtime::Runtime::new().unwrap()
 }
@@ -243,8 +246,7 @@
         .filter(Stemmer::new(tantivy::tokenizer::Language::English));
     let index = Index::open_or_create(dir, schema.clone()).unwrap();
     index.tokenizers().register("term", ta);
-    index
-        .tokenizers()
+    index.tokenizers()
         .register("ngram", NgramTokenizer::new(1, 3, false));
     (index, schema)
 }
@@ -286,12 +288,13 @@
 
 impl Mnemonic for Client {}
 
-impl SledDbAll for Client {}
+impl SledDbAll for Client{}
+
 
 impl Client {
     pub fn new() -> Self {
         RUNTIME.block_on(async {
-            if let Err(e) = luffa_metrics::MetricsHandle::new(
+            if let Err(_e) = luffa_metrics::MetricsHandle::new(
                 luffa_node::metrics::metrics_config_with_compile_time_info(Default::default()),
             )
             .await
@@ -362,6 +365,7 @@
             None
         }
     }
+
 
     pub fn share(&self, domain_name: &str, link_type: &str) -> ClientResult<Option<String>> {
         let res = if let Some(uid) = self.get_did()? {
@@ -490,7 +494,6 @@
             let filter = self.filter.read().clone();
             let token = RUNTIME.block_on(async {
                 let key = self.get_keypair(filter).await;
-<<<<<<< HEAD
                 let token = key.as_ref().map(|key| {
                     ContactsToken::new(
                         key,
@@ -499,11 +502,6 @@
                         c_type,
                     ).unwrap()
                 });
-=======
-                let token = key
-                    .as_ref()
-                    .map(|key| ContactsToken::new(key, tag, offer_key.clone(), c_type).unwrap());
->>>>>>> c07d14a7
                 token.unwrap()
             });
 
@@ -520,17 +518,14 @@
             ClientError::SendFailed
         }) {
             Ok(crc) => {
-<<<<<<< HEAD
                 // Self::update_offer_status(self.db(), crc, OfferStatus::Offer);
                 let now = Utc::now().timestamp_millis() as u64;
                 Self::save_offer_to_tree(self.db(),to, crc, offer_id, secret_key, OfferStatus::Offer,c_type,tag.unwrap_or_default(), now);
-=======
-                Self::update_offer_status(self.db(), to, crc, OfferStatus::Offer);
-
->>>>>>> c07d14a7
                 crc
             }
-            Err(_) => 0,
+            Err(_) => {
+                0
+            }
         };
         Ok(res)
     }
@@ -603,7 +598,12 @@
             let client_t = self.client.read().clone().unwrap();
             let tx = self.sender.read().clone().unwrap();
             tokio::spawn(async move {
-                if let Err(e) = client_t.chat_request(bytes::Bytes::from(data)).await {
+                if let Err(e) = client_t
+                    .chat_request(
+                        bytes::Bytes::from(data),
+                    )
+                    .await
+                {
                     tracing::warn!("send contacts sync status >>> {e:?}");
                 }
                 for i_id in invitee {
@@ -649,13 +649,6 @@
                 luffa_rpc_types::ContactsTypes::Group,
             )
             .unwrap();
-<<<<<<< HEAD
-=======
-
-            tracing::warn!("gen offer id:{}", offer_id);
-            self.save_contacts_offer(offer_id, offer_key.clone());
-
->>>>>>> c07d14a7
             Message::ContactsExchange {
                 exchange: ContactsEvent::Answer { token, offer_crc: 0 },
             }
@@ -681,12 +674,10 @@
         Ok(true)
     }
 
-<<<<<<< HEAD
     pub fn contacts_anwser(&self, did: u64, crc: u64) -> ClientResult<u64> {
         if let Ok(Some(meta)) = self.read_msg_with_meta(did, crc) {
             let EventMeta {
                 msg,
-                from_id,
                 ..
             } = meta;
             let msg = message_from(msg).unwrap();
@@ -755,60 +746,18 @@
                                                 0
                                             }
                                         };
-=======
-    pub fn contacts_anwser_from_crc(&self, to: u64, crc: u64) -> ClientResult<u64> {
-        if let Ok(Some(meta)) = self.read_msg_with_meta(to, crc) {
-            let EventMeta { msg, .. } = meta;
-            let msg = message_from(msg).unwrap();
-            match msg {
-                Message::ContactsExchange { exchange } => match exchange {
-                    ContactsEvent::Offer { token } => {
-                        if let Some((offer_id, secret_key, ..)) =
-                            Self::get_answer_from_tree(self.db(), crc)
-                        {
-                            let ContactsToken {
-                                group_key,
-                                contacts_type,
-                                ..
-                            } = token;
-                            match contacts_type {
-                                ContactsTypes::Private => {
-                                    Self::update_offer_status(
-                                        self.db(),
-                                        to,
-                                        crc,
-                                        OfferStatus::Answer,
-                                    );
-                                    return self.contacts_anwser(to, offer_id, secret_key);
                                 }
-                                ContactsTypes::Group => {
-                                    if let Some(g_key) = group_key {
-                                        let mut data = [0u8; 64];
-                                        data.copy_from_slice(&g_key);
-                                        if let Ok(keypair) =
-                                            ssh_key::private::Ed25519Keypair::from_bytes(&data)
-                                        {
-                                            let keypair = luffa_node::Keypair::Ed25519(keypair);
-                                            let g_key: Keypair = keypair.into();
-                                            Self::update_offer_status(
-                                                self.db(),
-                                                to,
-                                                crc,
-                                                OfferStatus::Answer,
-                                            );
-                                            return self.contacts_anwser_group(
-                                                to, offer_id, secret_key, g_key,
-                                            );
                                         }
->>>>>>> c07d14a7
                                     }
                                 }
+                        _=>{
+
                             }
                         }
                     }
-                    _ => {}
-                },
-                _ => {}
+                _=>{
+
+                }
             }
         }
         Ok(0)
@@ -825,18 +774,7 @@
     ) -> ClientResult<u64> {
         let my_id = self.get_local_id()?.unwrap();
         let comment = self.find_contacts_tag(my_id)?;
-<<<<<<< HEAD
-
-=======
-        tracing::warn!("secret_key::: {}", secret_key.len());
-        let new_key = match self.get_secret_key(to) {
-            Some(key) => {
-                tracing::warn!("contacts old s key");
-                key
-            }
-            None => secret_key.clone(),
-        };
->>>>>>> c07d14a7
+
         let filter = self.filter.read().as_ref().map(|f| f.clone());
         let token = RUNTIME.block_on(async {
             let key = self.get_keypair(filter).await;
@@ -858,70 +796,22 @@
             }
         };
 
-<<<<<<< HEAD
         let res = match self.send_to(to, msg, offer_id, Some(offer_key)).map_err(|e| {
-=======
-        let res = match self.send_to(to, msg, offer_id, offer_key).map_err(|e| {
             tracing::warn!("send_to failed:{e:?}");
             ClientError::SendFailed
         }) {
             Ok(crc) => {
                 let now = Utc::now().timestamp_millis() as u64;
-                Self::update_session(self.db(), to, None, None, None, None, None, now);
+                Self::update_session(self.db(), to, None, None, None, None, None,now);
                 crc
             }
-            Err(_) => 0,
+            Err(_) => {
+                0
+            }
         };
         Ok(res)
     }
 
-    /// answer an group offer and send it to
-    pub fn contacts_anwser_group(
-        &self,
-        to: u64,
-        offer_id: u64,
-        secret_key: Vec<u8>,
-        group_key: Keypair,
-    ) -> ClientResult<u64> {
-        let offer_key = Self::get_offer_by_offer_id(self.db(), offer_id);
-
-        let comment = self.find_contacts_tag(to)?;
-        tracing::warn!("secret_key::: {}", secret_key.len());
-        let new_key = match self.get_secret_key(to) {
-            Some(key) => {
-                tracing::warn!("contacts old s key");
-                key
-            }
-            None => secret_key.clone(),
-        };
-        let token = ContactsToken::new(
-            &group_key,
-            comment,
-            new_key,
-            luffa_rpc_types::ContactsTypes::Group,
-        )
-        .unwrap();
-
-        let msg = {
-            Message::ContactsExchange {
-                exchange: ContactsEvent::Answer { token },
-            }
-        };
-
-        let res = match self.send_to(to, msg, offer_id, offer_key).map_err(|e| {
->>>>>>> c07d14a7
-            tracing::warn!("send_to failed:{e:?}");
-            ClientError::SendFailed
-        }) {
-            Ok(crc) => {
-                let now = Utc::now().timestamp_millis() as u64;
-                Self::update_session(self.db(), to, None, None, None, None, None, now);
-                crc
-            }
-            Err(_) => 0,
-        };
-        Ok(res)
-    }
 
     fn save_contacts_offer(&self, offer_id: u64, secret_key: Vec<u8>) {
         let tree = Self::open_contact_tree(self.db()).unwrap();
@@ -1016,24 +906,23 @@
             key.clone_from_slice(&v[..8]);
             let crc = u64::from_be_bytes(key);
             let did = Self::get_u64_from_tree(&offer_tree, &format!("DID_{crc}")).unwrap_or_default();
-            let offer_id = Self::get_u64_from_tree(&offer_tree, &format!("OF_{crc}")).unwrap_or_default();
+            // let offer_id = Self::get_u64_from_tree(&offer_tree, &format!("OF_{crc}")).unwrap_or_default();
             let status = Self::get_u8_from_tree(&offer_tree, &format!("ST_{crc}")).unwrap_or_default();
             let status = OfferStatus::from(status);
             if let Ok(Some(tag)) = offer_tree.get(&format!("TAG_{crc}")) {
                 let tag = String::from_utf8(tag.to_vec()).unwrap();
-                if let Ok(Some(sk)) = offer_tree.get(&format!("SK_{crc}")) {
-                    let secret_key = sk.to_vec();
-                    msgs.push(OfferView {
-                        did,
-                        offer_crc:crc,
-                        tag,
-                        // secret_key,
-                        status,
-                    });
-                    if msgs.len() >= top as usize {
-                        break;
-                    }
+                let bs_did = bs58::encode(did.to_be_bytes()).into_string();
+                msgs.push(OfferView {
+                    did,
+                    bs_did,
+                    offer_crc:crc,
+                    tag,
+                    status,
+                });
+                if msgs.len() >= top as usize {
+                    break;
                 }
+                
             }
 
         }
@@ -1395,7 +1284,7 @@
         let mut i = 0;
         const BASE: i32 = 10;
         loop {
-            let msgs = self.recent_messages(did, (BASE * i) as u32, (BASE *(i + 1)) as u32)?;
+            let msgs = self.recent_messages(did, (BASE * i) as u32, BASE as u32)?;
             if msgs.is_empty() { return Ok(None)}
 
             let event = msgs
@@ -1469,6 +1358,7 @@
             //         key.to_vec().into_iter().fold(0, |acc, x| acc << 8 | (x as u64))
             //     });
 
+
             // if let Some(id) = id {
             //     Self::burn_from_tree(self.db(), id, event_table)
             // } else {
@@ -1480,6 +1370,7 @@
         let _ = self.update_last_msg_preview(did)?;
         Ok(())
     }
+
 
     fn update_last_msg_preview(&self, did: u64) -> ClientResult<()> {
         let (body, at) = if let
@@ -1583,8 +1474,12 @@
         Ok(())
     }
 
+
+
     pub fn get_local_id(&self) -> ClientResult<Option<u64>> {
-        let res = RUNTIME.block_on(async { self.local_id().await });
+        let res = RUNTIME.block_on(async {
+            self.local_id().await
+        });
         Ok(res)
     }
 
@@ -1711,6 +1606,7 @@
             }
         })
     }
+
 
     pub fn remove_key(&self, name: &str) -> ClientResult<bool> {
         println!("is init {}", self.is_init.load(Ordering::SeqCst));
@@ -1927,6 +1823,7 @@
         let client = self.client.read();
 
         let list = RUNTIME.block_on(async {
+
             if let Some(cc) = client.as_ref() {
                 match cc.get_peers().await {
                     Ok(peers) => {
@@ -2079,6 +1976,7 @@
 
         self.is_init.store(true, Ordering::SeqCst);
         Ok(())
+
     }
 
     pub fn get_current_user(&self) -> ClientResult<Option<String>> {
@@ -2222,6 +2120,7 @@
         let sync_task = tokio::spawn(async move {
             let mut count = 0_u64;
             loop {
+
                 if count % 6 == 0 {
                     tracing::info!("subscribed all as client,status sync");
                     let msg = luffa_rpc_types::Message::StatusSync {
@@ -2334,6 +2233,7 @@
                         {
                             tracing::error!("pub contacts sync status >>> {e:?}");
                         }
+
                     });
                 }
 
@@ -2368,6 +2268,7 @@
                                     } = im;
 
                                     if nonce.is_none() {
+
                                         if let Ok(msg_d) = luffa_rpc_types::Message::decrypt(
                                             bytes::Bytes::from(msg.clone()),
                                             None,
@@ -2563,6 +2464,7 @@
                                                                             error!("record not found {crc} error: {e:?}");
                                                                         }
                                                                     }
+
                                                                 }
                                                             });
                                                         }
@@ -2758,14 +2660,19 @@
                     }
                     NetworkEvent::PeerConnected(peer_id) => {
                         tracing::info!("---------PeerConnected-----------{:?}", peer_id);
+
+
                     }
                     NetworkEvent::PeerDisconnected(peer_id) => {
                         tracing::debug!("---------PeerDisconnected-----------{:?}", peer_id);
+
+
                     }
                     NetworkEvent::CancelLookupQuery(peer_id) => {
                         tracing::debug!("---------CancelLookupQuery-----------{:?}", peer_id);
                     }
                     NetworkEvent::Ping(info) => {
+
                         let mut digest = crc64fast::Digest::new();
                         digest.write(&info.peer.to_bytes());
                         let relay_id = digest.sum64();
@@ -2866,6 +2773,7 @@
                 } else {
                     tokio::time::sleep(Duration::from_millis(500)).await;
                 }
+
             }
         });
 
@@ -3097,6 +3005,7 @@
                                         );
                                     }
                                     tracing::debug!("{res:?}");
+
                                 }
                                 Err(e) => {
                                     tracing::error!("chat request failed [{}]: {e:?}", req.crc);
@@ -3116,6 +3025,7 @@
                                     push.push_back((req, 1, Instant::now()));
 
                                     // }
+
                                 }
                             }
                         });
@@ -3370,6 +3280,7 @@
                                                 Some(5),
                                                 event_time,
                                             );
+                                           
                                         }
                                         _ => {}
                                     },
@@ -3384,7 +3295,6 @@
                                 match exchange {
                                     ContactsEvent::Answer { token ,offer_crc} => {
                                         tracing::error!("G> Answer>>>>>{token:?}");
-<<<<<<< HEAD
                                         if offer_crc > 0 {
                                             Self::update_offer_status(db_t.clone(), offer_crc, OfferStatus::Answer);
                                         }
@@ -3431,20 +3341,10 @@
                                             event_time,
                                         );
                                         
-=======
-                                        Self::update_offer_status(
-                                            db_t.clone(),
-                                            did,
-                                            crc,
-                                            OfferStatus::Answer,
-                                        );
-                                        token
->>>>>>> c07d14a7
                                     }
                                     ContactsEvent::Offer { token } => {
                                         tracing::warn!("G> Offer>>>>>{token:?}");
                                         // token.validate()
-<<<<<<< HEAD
                                        
                                         let ContactsToken {
                                             public_key,
@@ -3453,14 +3353,6 @@
                                             comment,
                                             ..
                                         } = token;
-=======
-                                        Self::update_offer_status(
-                                            db_t.clone(),
-                                            did,
-                                            crc,
-                                            OfferStatus::Offer,
-                                        );
->>>>>>> c07d14a7
                                         let pk =
                                             PublicKey::from_protobuf_encoding(&public_key)
                                                 .unwrap();
@@ -3482,15 +3374,8 @@
                                         Self::save_offer_to_tree(db_t.clone(),did,crc,from_id,offer_key,OfferStatus::Offer,contacts_type,tag,event_time);
 
                                     }
-<<<<<<< HEAD
                                     ContactsEvent::Reject {offer_crc,public_key} =>{
                                         if let Ok(pk) = PublicKey::from_protobuf_encoding(&public_key) {
-=======
-                                    ContactsEvent::Reject { crc, public_key } => {
-                                        if let Ok(pk) =
-                                            PublicKey::from_protobuf_encoding(&public_key)
-                                        {
->>>>>>> c07d14a7
                                             let peer = PeerId::from_public_key(&pk);
                                             let mut digest = crc64fast::Digest::new();
                                             digest.write(&peer.to_bytes());
@@ -3503,7 +3388,6 @@
                                                 evt_data.clone(),
                                                 event_time,
                                             );
-<<<<<<< HEAD
                                             Self::update_offer_status(db_t.clone(),offer_crc, OfferStatus::Reject);
                                             let feed = luffa_rpc_types::Message::Chat {
                                                 content: ChatContent::Feedback {
@@ -3534,55 +3418,6 @@
                                         Self::group_member_insert(db_t.clone(), did, vec![from_id]).unwrap();
                                     }
                                 }
-=======
-                                            Self::update_offer_status(
-                                                db_t.clone(),
-                                                did,
-                                                crc,
-                                                OfferStatus::Reject,
-                                            );
-                                        }
-                                        return;
-                                    }
-                                };
-
-                                let pk =
-                                    PublicKey::from_protobuf_encoding(&token.public_key).unwrap();
-                                let peer = PeerId::from_public_key(&pk);
-                                let mut digest = crc64fast::Digest::new();
-                                digest.write(&peer.to_bytes());
-                                let did = digest.sum64();
-
-                                let offer_key = &token.secret_key;
-
-                                // add a pending answer for this offer which is received
-
-                                let comment = token.comment.clone();
-                                Self::offer_or_answer(
-                                    crc,
-                                    from_id,
-                                    offer_key.clone(),
-                                    did,
-                                    event_time,
-                                    idx.clone(),
-                                    schema.clone(),
-                                    token,
-                                    db_t.clone(),
-                                    client_t.clone(),
-                                )
-                                .await;
-
-                                Self::update_session(
-                                    db_t.clone(),
-                                    did,
-                                    comment.clone(),
-                                    None,
-                                    None,
-                                    None,
-                                    None,
-                                    event_time,
-                                );
->>>>>>> c07d14a7
                             }
                             _ => {}
                         }
@@ -3638,7 +3473,6 @@
                             let offer_key = key.clone();
                             match msg_t {
                                 Message::ContactsExchange { exchange } => {
-<<<<<<< HEAD
                                     
                                     match exchange {
                                         ContactsEvent::Answer { token,offer_crc } => {
@@ -3707,31 +3541,6 @@
                                                     return;
                                                 }
                                             }
-=======
-                                    let (token, is_answer) = match exchange {
-                                        ContactsEvent::Answer { token } => {
-                                            tracing::info!("P>Answer>>>>>{token:?}");
-                                            Self::update_offer_status(
-                                                db_t.clone(),
-                                                did,
-                                                crc,
-                                                OfferStatus::Answer,
-                                            );
-                                            (token, true)
-                                        }
-                                        ContactsEvent::Offer { mut token } => {
-                                            tracing::info!("Offer>>>>>{token:?}");
-                                            // Self::update_offer_status(db_t.clone(), crc, OfferStatus::Offer);
-                                            Self::save_offer_to_tree(
-                                                db_t.clone(),
-                                                crc,
-                                                offer_id,
-                                                offer_key.clone(),
-                                                OfferStatus::Offer,
-                                                event_time,
-                                            );
-                                            // token.validate()
->>>>>>> c07d14a7
                                             let pk = PublicKey::from_protobuf_encoding(
                                                 &public_key,
                                             )
@@ -3747,29 +3556,13 @@
                                             Self::save_offer_to_tree(db_t.clone(),did,crc,offer_id,offer_key,OfferStatus::Offer,contacts_type,tag,event_time);
 
                                         }
-<<<<<<< HEAD
                                         ContactsEvent::Reject {offer_crc,public_key} =>{
                                             if let Ok(pk) = PublicKey::from_protobuf_encoding(&public_key) {
-=======
-                                        ContactsEvent::Reject { crc, public_key } => {
-                                            if let Ok(pk) =
-                                                PublicKey::from_protobuf_encoding(&public_key)
-                                            {
->>>>>>> c07d14a7
                                                 let peer = PeerId::from_public_key(&pk);
                                                 let mut digest = crc64fast::Digest::new();
                                                 digest.write(&peer.to_bytes());
                                                 let did = digest.sum64();
-<<<<<<< HEAD
                                                 Self::update_offer_status(db_t.clone(), offer_crc, OfferStatus::Reject);
-=======
-                                                Self::update_offer_status(
-                                                    db_t.clone(),
-                                                    did,
-                                                    crc,
-                                                    OfferStatus::Reject,
-                                                );
->>>>>>> c07d14a7
                                                 let table = format!("message_{did}");
                                                 Self::save_to_tree(
                                                     db_t.clone(),
@@ -3788,45 +3581,7 @@
 
                                         }
                                     };
-<<<<<<< HEAD
-                                    
-=======
-                                    let pk = PublicKey::from_protobuf_encoding(&token.public_key)
-                                        .unwrap();
-                                    let peer = PeerId::from_public_key(&pk);
-                                    let mut digest = crc64fast::Digest::new();
-                                    digest.write(&peer.to_bytes());
-                                    let did = digest.sum64();
-
-                                    // add a pending answer for this offer which is received
-
-                                    let comment = token.comment.clone();
-                                    Self::offer_or_answer(
-                                        crc,
-                                        offer_id,
-                                        offer_key,
-                                        to,
-                                        event_time,
-                                        idx.clone(),
-                                        schema.clone(),
-                                        token,
-                                        db_t.clone(),
-                                        client_t.clone(),
-                                    )
-                                    .await;
-                                    if is_answer {
-                                        Self::update_session(
-                                            db_t.clone(),
-                                            did,
-                                            comment.clone(),
-                                            None,
-                                            None,
-                                            None,
-                                            None,
-                                            event_time,
-                                        );
-                                    }
->>>>>>> c07d14a7
+
                                     let table = format!("message_{did}");
                                     Self::save_to_tree(
                                         db_t.clone(),
@@ -3884,21 +3639,7 @@
         let peer = PeerId::from_public_key(&pk);
         let mut digest = crc64fast::Digest::new();
         digest.write(&peer.to_bytes());
-<<<<<<< HEAD
         let did = digest.sum64();
-=======
-        let from_id = digest.sum64();
-        Self::save_contacts(
-            db_tt.clone(),
-            from_id,
-            secret_key.clone(),
-            public_key.clone(),
-            contacts_type,
-            sign.clone(),
-            comment.clone(),
-            group_key,
-        );
->>>>>>> c07d14a7
 
         let msg_type = match contacts_type {
             ContactsTypes::Private => {
@@ -3957,7 +3698,6 @@
     fn db(&self) -> Arc<Db> {
         self.db.read().clone().unwrap()
     }
-
     fn key_db(&self) -> Arc<Db> {
         self.key_db.read().clone().unwrap()
     }
