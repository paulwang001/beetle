--- conflicted
+++ resolved
@@ -1958,23 +1958,12 @@
                                                                                                 match status {
                                                                                                     FeedbackStatus::Read=>{
                                                                                                         let table = format!("message_{did}");
-<<<<<<< HEAD
                                                                                                         Self::save_to_tree_status(db_tt.clone(),crc,&table,5);
-                                                                                                       
                                                                                                     }
                                                                                                     FeedbackStatus::Reach=>{
                                                                                                         let table = format!("message_{did}");
                                                                                                         Self::save_to_tree_status(db_tt.clone(),crc,&table,4);
-                                                                                                       
-=======
-                                                                                                        Self::save_to_tree_status(db_tt.clone(),did,&table,5);
-
-                                                                                                    }
-                                                                                                    FeedbackStatus::Reach=>{
-                                                                                                        let table = format!("message_{did}");
-                                                                                                        Self::save_to_tree_status(db_tt.clone(),did,&table,4);
-
->>>>>>> 11640818
+
                                                                                                     }
                                                                                                     _=>{
 
