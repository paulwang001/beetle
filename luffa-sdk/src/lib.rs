--- conflicted
+++ resolved
@@ -3028,13 +3028,10 @@
                                                             }
                                                             let fetching_crc_t =
                                                                 fetching_crc.clone();
-<<<<<<< HEAD
+
                                                             let session_last_crc_tt = session_last_crc_t.clone();    
                                                             let msg_tx = sender.clone();
-=======
-                                                            let session_last_crc_tt =
-                                                                session_last_crc_t.clone();
->>>>>>> 8d0582cc
+
                                                             tokio::spawn(async move {
                                                                 let client_t = client_t.clone();
                                                                 let db_tt = db_tt.clone();
@@ -3215,13 +3212,9 @@
                                                             }
                                                             let fetching_crc_t =
                                                                 fetching_crc.clone();
-<<<<<<< HEAD
                                                             let session_last_crc_t = session_last_crc_t.clone();
                                                             let msg_tx = sender.clone();
-=======
-                                                            let session_last_crc_t =
-                                                                session_last_crc_t.clone();
->>>>>>> 8d0582cc
+
                                                             tokio::spawn(async move {
                                                                 let client_t = client_t.clone();
                                                                 let db_tt = db_tt.clone();
@@ -3322,10 +3315,6 @@
                                         }
                                         if !Self::have_in_tree(db_t.clone(), crc, &table) {
                                             Self::process_event(
-<<<<<<< HEAD
-                                                db_t, cb, client_t, idx, schema_tt, &data, my_id,session_last_crc_t.clone(),
-                                                msg_tx.clone(),
-=======
                                                 db_t,
                                                 cb,
                                                 client_t,
@@ -3334,7 +3323,7 @@
                                                 &data,
                                                 my_id,
                                                 session_last_crc_t.clone(),
->>>>>>> 8d0582cc
+                                                msg_tx.clone(),
                                             )
                                             .await;
                                         }
@@ -4496,7 +4485,6 @@
                                                         offer_crc,
                                                     )
                                                     .await;
-<<<<<<< HEAD
                                                 }
                                                 else{
                                                     
@@ -4515,30 +4503,7 @@
                                                             }
                                                         }
                                                     });
-                                                    
-                                                    
-=======
-                                                } else {
-                                                    let hi =
-                                                        luffa_rpc_types::Message::text(format!(
-                                                            "Hi,I'm {}",
-                                                            comment.clone().unwrap_or_default()
-                                                        ));
-                                                    let event = luffa_rpc_types::Event::new(
-                                                        did,
-                                                        &hi,
-                                                        Some(token.secret_key.clone()),
-                                                        my_id,
-                                                        None,
-                                                    );
-                                                    let event = event.encode().unwrap();
-                                                    if let Err(e) = client_t
-                                                        .chat_request(bytes::Bytes::from(event))
-                                                        .await
-                                                    {
-                                                        error!("Hi send failed {did}, {e:?}");
-                                                    }
->>>>>>> 8d0582cc
+ 
                                                 }
                                                 Self::update_session(
                                                     db_t.clone(),
