--- conflicted
+++ resolved
@@ -3519,13 +3519,8 @@
 
                                 will_save = true;
                                 match exchange {
-<<<<<<< HEAD
                                     ContactsEvent::Answer { token, offer_crc } => {
                                         tracing::warn!("G> Answer>>>>>{token:?}");
-=======
-                                    ContactsEvent::Answer { token ,offer_crc} => {
-                                        tracing::error!("G> Answer>>>>>{token:?}");
->>>>>>> cee504d8
                                         if offer_crc > 0 {
                                             Self::update_offer_status(db_t.clone(), offer_crc, OfferStatus::Answer);
                                         }
